import React, { useState, useEffect, useRef, useCallback } from "react";
import { motion } from "framer-motion";
import { Button } from "@/components/ui/button";
import { Tabs, TabsList, TabsTrigger } from "@/components/ui/tabs";
import { api } from "@/lib/api";
import {
  X,
  Command,
  Search,
  Globe,
  FolderOpen,
  Zap,
  FileCode,
  Terminal,
  AlertCircle,
  User,
  Building2,
} from "lucide-react";
import type { SlashCommand } from "@/lib/api";
import { cn } from "@/lib/utils";
<<<<<<< HEAD
import { logger } from "@/lib/logger";
=======
import { useTrackEvent, useFeatureAdoptionTracking } from "@/hooks";
>>>>>>> 90afd6e5

interface SlashCommandPickerProps {
  /**
   * The project path for loading project-specific commands
   */
  projectPath?: string;
  /**
   * Callback when a command is selected
   */
  onSelect: (command: SlashCommand) => void;
  /**
   * Callback to close the picker
   */
  onClose: () => void;
  /**
   * Initial search query (text after /)
   */
  initialQuery?: string;
  /**
   * Optional className for styling
   */
  className?: string;
}

/**
 * Get icon for command based on its properties
 *
 * @param command - Slash command to get icon for
 * @returns Lucide icon component
 */
const getCommandIcon = (command: SlashCommand) => {
  // If it has bash commands, show terminal icon
  if (command.has_bash_commands) return Terminal;

  // If it has file references, show file icon
  if (command.has_file_references) return FileCode;

  // If it accepts arguments, show zap icon
  if (command.accepts_arguments) return Zap;

  // Based on scope
  if (command.scope === "project") return FolderOpen;
  if (command.scope === "user") return Globe;

  // Default
  return Command;
};

/**
 * SlashCommandPicker component - Autocomplete UI for slash commands
 *
 * @example
 * <SlashCommandPicker
 *   projectPath="/Users/example/project"
 *   onSelect={(command) => logger.debug('Selected:', command)}
 *   onClose={() => setShowPicker(false)}
 * />
 */
/**
 * SlashCommandPicker component for selecting slash commands
 *
 * A comprehensive command picker interface with search functionality, categorized
 * commands, keyboard navigation, and scope filtering. Features include real-time
 * search, command previews, and smooth animations.
 *
 * @param projectPath - The project path for loading project-specific commands
 * @param onSelect - Callback when a command is selected
 * @param onClose - Callback to close the picker
 * @param initialQuery - Initial search query (text after /)
 * @param className - Optional className for styling
 *
 * @example
 * ```tsx
 * <SlashCommandPicker
 *   projectPath="/path/to/project"
 *   onSelect={(command) => {
 *     console.log('Selected command:', command.name);
 *     insertCommand(command);
 *   }}
 *   onClose={() => setShowPicker(false)}
 *   initialQuery="rev"
 * />
 * ```
 */
export const SlashCommandPicker: React.FC<SlashCommandPickerProps> = ({
  projectPath,
  onSelect,
  onClose,
  initialQuery = "",
  className,
}) => {
  const [commands, setCommands] = useState<SlashCommand[]>([]);
  const [filteredCommands, setFilteredCommands] = useState<SlashCommand[]>([]);
  const [isLoading, setIsLoading] = useState(true);
  const [error, setError] = useState<string | null>(null);
  const [selectedIndex, setSelectedIndex] = useState(0);
  const [searchQuery, setSearchQuery] = useState(initialQuery);
  const [activeTab, setActiveTab] = useState<string>("custom");

  const commandListRef = useRef<HTMLDivElement>(null);
<<<<<<< HEAD

=======
  
  // Analytics tracking
  const trackEvent = useTrackEvent();
  const slashCommandFeatureTracking = useFeatureAdoptionTracking('slash_commands');
  
>>>>>>> 90afd6e5
  // Load commands on mount or when project path changes
  useEffect(() => {
    loadCommands();
  }, [projectPath]); // eslint-disable-line react-hooks/exhaustive-deps

  // Filter commands based on search query and active tab
  useEffect(() => {
    if (!commands.length) {
      setFilteredCommands([]);
      return;
    }

    const query = searchQuery.toLowerCase();
    let filteredByTab: SlashCommand[];

    // Filter by active tab
    if (activeTab === "default") {
      // Show default/built-in commands
      filteredByTab = commands.filter((cmd) => cmd.scope === "default");
    } else {
      // Show all custom commands (both user and project)
      filteredByTab = commands.filter((cmd) => cmd.scope !== "default");
    }

    // Then filter by search query
    let filtered: SlashCommand[];
    if (!query) {
      filtered = filteredByTab;
    } else {
      filtered = filteredByTab.filter((cmd) => {
        // Match against command name
        if (cmd.name.toLowerCase().includes(query)) return true;

        // Match against full command
        if (cmd.full_command.toLowerCase().includes(query)) return true;

        // Match against namespace
        if (cmd.namespace && cmd.namespace.toLowerCase().includes(query)) return true;

        // Match against description
        if (cmd.description && cmd.description.toLowerCase().includes(query)) return true;

        return false;
      });

      // Sort by relevance
      filtered.sort((a, b) => {
        // Exact name match first
        const aExact = a.name.toLowerCase() === query;
        const bExact = b.name.toLowerCase() === query;
        if (aExact && !bExact) return -1;
        if (!aExact && bExact) return 1;

        // Then by name starts with
        const aStarts = a.name.toLowerCase().startsWith(query);
        const bStarts = b.name.toLowerCase().startsWith(query);
        if (aStarts && !bStarts) return -1;
        if (!aStarts && bStarts) return 1;

        // Then alphabetically
        return a.name.localeCompare(b.name);
      });
    }

    setFilteredCommands(filtered);

    // Reset selected index when filtered list changes
    setSelectedIndex(0);
  }, [searchQuery, commands, activeTab]);

  // Keyboard navigation
  useEffect(() => {
    const handleKeyDown = (e: KeyboardEvent) => {
      switch (e.key) {
        case "Escape":
          e.preventDefault();
          onClose();
          break;

        case "Enter":
          e.preventDefault();
          if (filteredCommands.length > 0 && selectedIndex < filteredCommands.length) {
            const command = filteredCommands[selectedIndex];
            trackEvent.slashCommandSelected({
              command_name: command.name,
              selection_method: 'keyboard'
            });
            slashCommandFeatureTracking.trackUsage();
            onSelect(command);
          }
          break;

        case "ArrowUp":
          e.preventDefault();
          setSelectedIndex((prev) => Math.max(0, prev - 1));
          break;

        case "ArrowDown":
          e.preventDefault();
          setSelectedIndex((prev) => Math.min(filteredCommands.length - 1, prev + 1));
          break;
      }
    };

    window.addEventListener("keydown", handleKeyDown);
    return () => window.removeEventListener("keydown", handleKeyDown);
  }, [filteredCommands, selectedIndex, onSelect, onClose]);

  // Scroll selected item into view
  useEffect(() => {
    if (commandListRef.current) {
      const selectedElement = commandListRef.current.querySelector(
        `[data-index="${selectedIndex}"]`
      );
      if (selectedElement) {
        selectedElement.scrollIntoView({ block: "nearest", behavior: "smooth" });
      }
    }
  }, [selectedIndex]);

  const loadCommands = useCallback(async () => {
    try {
      setIsLoading(true);
      setError(null);

      // Always load fresh commands from filesystem
      const loadedCommands = await api.slashCommandsList(projectPath);
      setCommands(loadedCommands);
    } catch (err) {
      logger.error("Failed to load slash commands:", err);
      setError(err instanceof Error ? err.message : "Failed to load commands");
      setCommands([]);
    } finally {
      setIsLoading(false);
    }
  }, [projectPath]);

  const handleCommandClick = (command: SlashCommand) => {
    trackEvent.slashCommandSelected({
      command_name: command.name,
      selection_method: 'click'
    });
    slashCommandFeatureTracking.trackUsage();
    onSelect(command);
  };

  // Group commands by scope and namespace for the Custom tab
  const groupedCommands = filteredCommands.reduce(
    (acc, cmd) => {
      let key: string;
      if (cmd.scope === "user") {
        key = cmd.namespace ? `User Commands: ${cmd.namespace}` : "User Commands";
      } else if (cmd.scope === "project") {
        key = cmd.namespace ? `Project Commands: ${cmd.namespace}` : "Project Commands";
      } else {
        key = cmd.namespace || "Commands";
      }

      if (!acc[key]) {
        acc[key] = [];
      }
      acc[key].push(cmd);
      return acc;
    },
    {} as Record<string, SlashCommand[]>
  );

  // Update search query from parent
  useEffect(() => {
    setSearchQuery(initialQuery);
  }, [initialQuery]);

  return (
    <motion.div
      initial={{ opacity: 0, scale: 0.95 }}
      animate={{ opacity: 1, scale: 1 }}
      exit={{ opacity: 0, scale: 0.95 }}
      className={cn(
        "absolute bottom-full mb-2 left-0 z-50",
        "w-[600px] h-[400px]",
        "bg-background border border-border rounded-lg shadow-lg",
        "flex flex-col overflow-hidden",
        className
      )}
    >
      {/* Header */}
      <div className="border-b border-border p-3">
        <div className="flex items-center justify-between">
          <div className="flex items-center gap-2">
            <Command className="h-4 w-4 text-muted-foreground" />
            <span className="text-sm font-medium">Slash Commands</span>
            {searchQuery && (
              <span className="text-xs text-muted-foreground">Searching: "{searchQuery}"</span>
            )}
          </div>
          <Button variant="ghost" size="icon" onClick={onClose} className="h-8 w-8">
            <X className="h-4 w-4" />
          </Button>
        </div>

        {/* Tabs */}
        <div className="mt-3">
          <Tabs value={activeTab} onValueChange={setActiveTab}>
            <TabsList className="grid w-full grid-cols-2">
              <TabsTrigger value="default">Default</TabsTrigger>
              <TabsTrigger value="custom">Custom</TabsTrigger>
            </TabsList>
          </Tabs>
        </div>
      </div>

      {/* Command List */}
      <div className="flex-1 overflow-y-auto relative">
        {isLoading && (
          <div className="flex items-center justify-center h-full">
            <span className="text-sm text-muted-foreground">Loading commands...</span>
          </div>
        )}

        {error && (
          <div className="flex flex-col items-center justify-center h-full p-4">
            <AlertCircle className="h-8 w-8 text-destructive mb-2" />
            <span className="text-sm text-destructive text-center">{error}</span>
          </div>
        )}

        {!isLoading && !error && (
          <>
            {/* Default Tab Content */}
            {activeTab === "default" && (
              <>
                {filteredCommands.length === 0 && (
                  <div className="flex flex-col items-center justify-center h-full">
                    <Command className="h-8 w-8 text-muted-foreground mb-2" />
                    <span className="text-sm text-muted-foreground">
                      {searchQuery ? "No commands found" : "No default commands available"}
                    </span>
                    {!searchQuery && (
                      <p className="text-xs text-muted-foreground mt-2 text-center px-4">
                        Default commands are built-in system commands
                      </p>
                    )}
                  </div>
                )}

                {filteredCommands.length > 0 && (
                  <div className="p-2" ref={commandListRef}>
                    <div className="space-y-0.5">
                      {filteredCommands.map((command, index) => {
                        const Icon = getCommandIcon(command);
                        const isSelected = index === selectedIndex;

                        return (
                          <button
                            key={command.id}
                            data-index={index}
                            onClick={() => handleCommandClick(command)}
                            onMouseEnter={() => setSelectedIndex(index)}
                            className={cn(
                              "w-full flex items-start gap-3 px-3 py-2 rounded-md",
                              "hover:bg-accent transition-colors",
                              "text-left",
                              isSelected && "bg-accent"
                            )}
                          >
                            <Icon className="h-4 w-4 text-muted-foreground mt-1 flex-shrink-0" />
                            <div className="flex-1 overflow-hidden">
                              <div className="flex items-center gap-2">
                                <span className="font-medium">{command.full_command}</span>
                                <span className="text-xs text-muted-foreground px-1.5 py-0.5 bg-muted rounded">
                                  {command.scope}
                                </span>
                              </div>
                              {command.description && (
                                <p className="text-xs text-muted-foreground mt-1 leading-relaxed">
                                  {command.description}
                                </p>
                              )}
                            </div>
                          </button>
                        );
                      })}
                    </div>
                  </div>
                )}
              </>
            )}

            {/* Custom Tab Content */}
            {activeTab === "custom" && (
              <>
                {filteredCommands.length === 0 && (
                  <div className="flex flex-col items-center justify-center h-full">
                    <Search className="h-8 w-8 text-muted-foreground mb-2" />
                    <span className="text-sm text-muted-foreground">
                      {searchQuery ? "No commands found" : "No custom commands available"}
                    </span>
                    {!searchQuery && (
                      <p className="text-xs text-muted-foreground mt-2 text-center px-4">
                        Create commands in <code className="px-1">.claude/commands/</code> or{" "}
                        <code className="px-1">~/.claude/commands/</code>
                      </p>
                    )}
                  </div>
                )}

                {filteredCommands.length > 0 && (
                  <div className="p-2" ref={commandListRef}>
                    {/* If no grouping needed, show flat list */}
                    {Object.keys(groupedCommands).length === 1 ? (
                      <div className="space-y-0.5">
                        {filteredCommands.map((command, index) => {
                          const Icon = getCommandIcon(command);
                          const isSelected = index === selectedIndex;

                          return (
                            <button
                              key={command.id}
                              data-index={index}
                              onClick={() => handleCommandClick(command)}
                              onMouseEnter={() => setSelectedIndex(index)}
                              className={cn(
                                "w-full flex items-start gap-3 px-3 py-2 rounded-md",
                                "hover:bg-accent transition-colors",
                                "text-left",
                                isSelected && "bg-accent"
                              )}
                            >
                              <Icon className="h-4 w-4 mt-0.5 flex-shrink-0 text-muted-foreground" />

                              <div className="flex-1 min-w-0">
                                <div className="flex items-baseline gap-2">
                                  <span className="font-mono text-sm text-primary">
                                    {command.full_command}
                                  </span>
                                  {command.accepts_arguments && (
                                    <span className="text-xs text-muted-foreground">[args]</span>
                                  )}
                                </div>

                                {command.description && (
                                  <p className="text-xs text-muted-foreground mt-0.5 truncate">
                                    {command.description}
                                  </p>
                                )}

                                <div className="flex items-center gap-3 mt-1">
                                  {command.allowed_tools.length > 0 && (
                                    <span className="text-xs text-muted-foreground">
                                      {command.allowed_tools.length} tool
                                      {command.allowed_tools.length === 1 ? "" : "s"}
                                    </span>
                                  )}

                                  {command.has_bash_commands && (
                                    <span className="text-xs text-blue-600 dark:text-blue-400">
                                      Bash
                                    </span>
                                  )}

                                  {command.has_file_references && (
                                    <span className="text-xs text-green-600 dark:text-green-400">
                                      Files
                                    </span>
                                  )}
                                </div>
                              </div>
                            </button>
                          );
                        })}
                      </div>
                    ) : (
                      // Show grouped by scope/namespace
                      <div className="space-y-4">
                        {Object.entries(groupedCommands).map(([groupKey, groupCommands]) => (
                          <div key={groupKey}>
                            <h3 className="text-xs font-medium text-muted-foreground uppercase tracking-wider px-3 mb-1 flex items-center gap-2">
                              {groupKey.startsWith("User Commands") && <User className="h-3 w-3" />}
                              {groupKey.startsWith("Project Commands") && (
                                <Building2 className="h-3 w-3" />
                              )}
                              {groupKey}
                            </h3>

                            <div className="space-y-0.5">
                              {groupCommands.map((command) => {
                                const Icon = getCommandIcon(command);
                                const globalIndex = filteredCommands.indexOf(command);
                                const isSelected = globalIndex === selectedIndex;

                                return (
                                  <button
                                    key={command.id}
                                    data-index={globalIndex}
                                    onClick={() => handleCommandClick(command)}
                                    onMouseEnter={() => setSelectedIndex(globalIndex)}
                                    className={cn(
                                      "w-full flex items-start gap-3 px-3 py-2 rounded-md",
                                      "hover:bg-accent transition-colors",
                                      "text-left",
                                      isSelected && "bg-accent"
                                    )}
                                  >
                                    <Icon className="h-4 w-4 mt-0.5 flex-shrink-0 text-muted-foreground" />

                                    <div className="flex-1 min-w-0">
                                      <div className="flex items-baseline gap-2">
                                        <span className="font-mono text-sm text-primary">
                                          {command.full_command}
                                        </span>
                                        {command.accepts_arguments && (
                                          <span className="text-xs text-muted-foreground">
                                            [args]
                                          </span>
                                        )}
                                      </div>

                                      {command.description && (
                                        <p className="text-xs text-muted-foreground mt-0.5 truncate">
                                          {command.description}
                                        </p>
                                      )}

                                      <div className="flex items-center gap-3 mt-1">
                                        {command.allowed_tools.length > 0 && (
                                          <span className="text-xs text-muted-foreground">
                                            {command.allowed_tools.length} tool
                                            {command.allowed_tools.length === 1 ? "" : "s"}
                                          </span>
                                        )}

                                        {command.has_bash_commands && (
                                          <span className="text-xs text-blue-600 dark:text-blue-400">
                                            Bash
                                          </span>
                                        )}

                                        {command.has_file_references && (
                                          <span className="text-xs text-green-600 dark:text-green-400">
                                            Files
                                          </span>
                                        )}
                                      </div>
                                    </div>
                                  </button>
                                );
                              })}
                            </div>
                          </div>
                        ))}
                      </div>
                    )}
                  </div>
                )}
              </>
            )}
          </>
        )}
      </div>

      {/* Footer */}
      <div className="border-t border-border p-2">
        <p className="text-xs text-muted-foreground text-center">
          ↑↓ Navigate • Enter Select • Esc Close
        </p>
      </div>
    </motion.div>
  );
};<|MERGE_RESOLUTION|>--- conflicted
+++ resolved
@@ -18,11 +18,8 @@
 } from "lucide-react";
 import type { SlashCommand } from "@/lib/api";
 import { cn } from "@/lib/utils";
-<<<<<<< HEAD
 import { logger } from "@/lib/logger";
-=======
 import { useTrackEvent, useFeatureAdoptionTracking } from "@/hooks";
->>>>>>> 90afd6e5
 
 interface SlashCommandPickerProps {
   /**
@@ -123,15 +120,10 @@
   const [activeTab, setActiveTab] = useState<string>("custom");
 
   const commandListRef = useRef<HTMLDivElement>(null);
-<<<<<<< HEAD
-
-=======
-  
+
   // Analytics tracking
   const trackEvent = useTrackEvent();
   const slashCommandFeatureTracking = useFeatureAdoptionTracking('slash_commands');
-  
->>>>>>> 90afd6e5
   // Load commands on mount or when project path changes
   useEffect(() => {
     loadCommands();
