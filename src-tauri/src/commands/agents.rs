use anyhow::Result;
use chrono;
use dirs;
use log::{debug, error, info, warn};
use reqwest;
use rusqlite::{params, Connection, Result as SqliteResult};
use serde::{Deserialize, Serialize};
use serde_json::Value as JsonValue;
use std::io::{BufRead, BufReader};
use std::process::Stdio;
use std::sync::Mutex;
use tauri::{AppHandle, Emitter, Manager, State};
use tauri_plugin_shell::ShellExt;
use tauri_plugin_shell::process::CommandEvent;
use tokio::io::{AsyncBufReadExt, BufReader as TokioBufReader};
use tokio::process::Command;

/// Finds the full path to the claude binary
/// This is necessary because macOS apps have a limited PATH environment
fn find_claude_binary(app_handle: &AppHandle) -> Result<String, String> {
    crate::claude_binary::find_claude_binary(app_handle)
}

/// Represents a CC Agent stored in the database
#[derive(Debug, Serialize, Deserialize, Clone)]
pub struct Agent {
    pub id: Option<i64>,
    pub name: String,
    pub icon: String,
    pub system_prompt: String,
    pub default_task: Option<String>,
    pub model: String,
    pub enable_file_read: bool,
    pub enable_file_write: bool,
    pub enable_network: bool,
    pub hooks: Option<String>, // JSON string of hooks configuration
    pub source: Option<String>, // 'claudia', 'native', 'user', etc.
    pub created_at: String,
    pub updated_at: String,
}

/// Represents an agent execution run
#[derive(Debug, Serialize, Deserialize, Clone)]
pub struct AgentRun {
    pub id: Option<i64>,
    pub agent_id: i64,
    pub agent_name: String,
    pub agent_icon: String,
    pub task: String,
    pub model: String,
    pub project_path: String,
    pub session_id: String, // UUID session ID from Claude Code
    pub status: String,     // 'pending', 'running', 'completed', 'failed', 'cancelled'
    pub pid: Option<u32>,
    pub process_started_at: Option<String>,
    pub created_at: String,
    pub completed_at: Option<String>,
}

/// Represents runtime metrics calculated from JSONL
#[derive(Debug, Serialize, Deserialize, Clone)]
pub struct AgentRunMetrics {
    pub duration_ms: Option<i64>,
    pub total_tokens: Option<i64>,
    pub cost_usd: Option<f64>,
    pub message_count: Option<i64>,
}

/// Combined agent run with real-time metrics
#[derive(Debug, Serialize, Deserialize, Clone)]
pub struct AgentRunWithMetrics {
    #[serde(flatten)]
    pub run: AgentRun,
    pub metrics: Option<AgentRunMetrics>,
    pub output: Option<String>, // Real-time JSONL content
}

/// Agent export format
#[derive(Debug, Serialize, Deserialize)]
pub struct AgentExport {
    pub version: u32,
    pub exported_at: String,
    pub agent: AgentData,
}

/// Agent data within export
#[derive(Debug, Serialize, Deserialize)]
pub struct AgentData {
    pub name: String,
    pub icon: String,
    pub system_prompt: String,
    pub default_task: Option<String>,
    pub model: String,
    pub hooks: Option<String>,
}

/// Database connection state
pub struct AgentDb(pub Mutex<Connection>);

/// Real-time JSONL reading and processing functions
impl AgentRunMetrics {
    /// Calculate metrics from JSONL content
    pub fn from_jsonl(jsonl_content: &str) -> Self {
        let mut total_tokens = 0i64;
        let mut cost_usd = 0.0f64;
        let mut message_count = 0i64;
        let mut start_time: Option<chrono::DateTime<chrono::Utc>> = None;
        let mut end_time: Option<chrono::DateTime<chrono::Utc>> = None;

        for line in jsonl_content.lines() {
            if let Ok(json) = serde_json::from_str::<JsonValue>(line) {
                message_count += 1;

                // Track timestamps
                if let Some(timestamp_str) = json.get("timestamp").and_then(|t| t.as_str()) {
                    if let Ok(timestamp) = chrono::DateTime::parse_from_rfc3339(timestamp_str) {
                        let utc_time = timestamp.with_timezone(&chrono::Utc);
                        if start_time.map_or(true, |st| utc_time < st) {
                            start_time = Some(utc_time);
                        }
                        if end_time.map_or(true, |et| utc_time > et) {
                            end_time = Some(utc_time);
                        }
                    }
                }

                // Extract token usage - check both top-level and nested message.usage
                let usage = json
                    .get("usage")
                    .or_else(|| json.get("message").and_then(|m| m.get("usage")));

                if let Some(usage) = usage {
                    if let Some(input_tokens) = usage.get("input_tokens").and_then(|t| t.as_i64()) {
                        total_tokens += input_tokens;
                    }
                    if let Some(output_tokens) = usage.get("output_tokens").and_then(|t| t.as_i64())
                    {
                        total_tokens += output_tokens;
                    }
                }

                // Extract cost information
                if let Some(cost) = json.get("cost").and_then(|c| c.as_f64()) {
                    cost_usd += cost;
                }
            }
        }

        let duration_ms = match (start_time, end_time) {
            (Some(start), Some(end)) => Some((end - start).num_milliseconds()),
            _ => None,
        };

        Self {
            duration_ms,
            total_tokens: if total_tokens > 0 {
                Some(total_tokens)
            } else {
                None
            },
            cost_usd: if cost_usd > 0.0 { Some(cost_usd) } else { None },
            message_count: if message_count > 0 {
                Some(message_count)
            } else {
                None
            },
        }
    }
}

/// Read JSONL content from a session file
pub async fn read_session_jsonl(session_id: &str, project_path: &str) -> Result<String, String> {
    let claude_dir = dirs::home_dir()
        .ok_or("Failed to get home directory")?
        .join(".claude")
        .join("projects");

    // Encode project path to match Claude Code's directory naming
    let encoded_project = project_path.replace('/', "-");
    let project_dir = claude_dir.join(&encoded_project);
    let session_file = project_dir.join(format!("{}.jsonl", session_id));

    if !session_file.exists() {
        return Err(format!(
            "Session file not found: {}",
            session_file.display()
        ));
    }

    match tokio::fs::read_to_string(&session_file).await {
        Ok(content) => Ok(content),
        Err(e) => Err(format!("Failed to read session file: {}", e)),
    }
}

/// Get agent run with real-time metrics
pub async fn get_agent_run_with_metrics(run: AgentRun) -> AgentRunWithMetrics {
    match read_session_jsonl(&run.session_id, &run.project_path).await {
        Ok(jsonl_content) => {
            let metrics = AgentRunMetrics::from_jsonl(&jsonl_content);
            AgentRunWithMetrics {
                run,
                metrics: Some(metrics),
                output: Some(jsonl_content),
            }
        }
        Err(e) => {
            log::warn!("Failed to read JSONL for session {}: {}", run.session_id, e);
            AgentRunWithMetrics {
                run,
                metrics: None,
                output: None,
            }
        }
    }
}

/// Initialize the agents database
pub fn init_database(app: &AppHandle) -> SqliteResult<Connection> {
    let app_dir = app
        .path()
        .app_data_dir()
        .map_err(|e| rusqlite::Error::SqliteFailure(
            rusqlite::ffi::Error::new(rusqlite::ffi::SQLITE_CANTOPEN),
            Some(format!("Failed to get app data dir: {}", e))
        ))?;
    std::fs::create_dir_all(&app_dir).map_err(|e| rusqlite::Error::SqliteFailure(
        rusqlite::ffi::Error::new(rusqlite::ffi::SQLITE_CANTOPEN),
        Some(format!("Failed to create app data dir: {}", e))
    ))?;

    let db_path = app_dir.join("agents.db");
    let conn = Connection::open(db_path)?;

    // Create agents table
    conn.execute(
        "CREATE TABLE IF NOT EXISTS agents (
            id INTEGER PRIMARY KEY AUTOINCREMENT,
            name TEXT NOT NULL,
            icon TEXT NOT NULL,
            system_prompt TEXT NOT NULL,
            default_task TEXT,
            model TEXT NOT NULL DEFAULT 'sonnet-3-5',
            enable_file_read BOOLEAN NOT NULL DEFAULT 1,
            enable_file_write BOOLEAN NOT NULL DEFAULT 1,
            enable_network BOOLEAN NOT NULL DEFAULT 0,
            hooks TEXT,
            created_at TEXT NOT NULL DEFAULT CURRENT_TIMESTAMP,
            updated_at TEXT NOT NULL DEFAULT CURRENT_TIMESTAMP
        )",
        [],
    )?;

    // Add columns to existing table if they don't exist
    let _ = conn.execute("ALTER TABLE agents ADD COLUMN default_task TEXT", []);
    let _ = conn.execute(
        "ALTER TABLE agents ADD COLUMN model TEXT DEFAULT 'sonnet-3-5'",
        [],
    );
    let _ = conn.execute("ALTER TABLE agents ADD COLUMN hooks TEXT", []);
    let _ = conn.execute("ALTER TABLE agents ADD COLUMN source TEXT DEFAULT 'claudia'", []);
    let _ = conn.execute(
        "ALTER TABLE agents ADD COLUMN enable_file_read BOOLEAN DEFAULT 1",
        [],
    );
    let _ = conn.execute(
        "ALTER TABLE agents ADD COLUMN enable_file_write BOOLEAN DEFAULT 1",
        [],
    );
    let _ = conn.execute(
        "ALTER TABLE agents ADD COLUMN enable_network BOOLEAN DEFAULT 0",
        [],
    );

    // Create agent_runs table
    conn.execute(
        "CREATE TABLE IF NOT EXISTS agent_runs (
            id INTEGER PRIMARY KEY AUTOINCREMENT,
            agent_id INTEGER NOT NULL,
            agent_name TEXT NOT NULL,
            agent_icon TEXT NOT NULL,
            task TEXT NOT NULL,
            model TEXT NOT NULL,
            project_path TEXT NOT NULL,
            session_id TEXT NOT NULL,
            status TEXT NOT NULL DEFAULT 'pending',
            pid INTEGER,
            process_started_at TEXT,
            created_at TEXT NOT NULL DEFAULT CURRENT_TIMESTAMP,
            completed_at TEXT,
            FOREIGN KEY (agent_id) REFERENCES agents(id) ON DELETE CASCADE
        )",
        [],
    )?;

    // Migrate existing agent_runs table if needed
    let _ = conn.execute("ALTER TABLE agent_runs ADD COLUMN session_id TEXT", []);
    let _ = conn.execute(
        "ALTER TABLE agent_runs ADD COLUMN status TEXT DEFAULT 'pending'",
        [],
    );
    let _ = conn.execute("ALTER TABLE agent_runs ADD COLUMN pid INTEGER", []);
    let _ = conn.execute(
        "ALTER TABLE agent_runs ADD COLUMN process_started_at TEXT",
        [],
    );

    // Drop old columns that are no longer needed (data is now read from JSONL files)
    // Note: SQLite doesn't support DROP COLUMN, so we'll ignore errors for existing columns
    let _ = conn.execute(
        "UPDATE agent_runs SET session_id = '' WHERE session_id IS NULL",
        [],
    );
    let _ = conn.execute("UPDATE agent_runs SET status = 'completed' WHERE status IS NULL AND completed_at IS NOT NULL", []);
    let _ = conn.execute("UPDATE agent_runs SET status = 'failed' WHERE status IS NULL AND completed_at IS NOT NULL AND session_id = ''", []);
    let _ = conn.execute(
        "UPDATE agent_runs SET status = 'pending' WHERE status IS NULL",
        [],
    );

    // Create trigger to update the updated_at timestamp
    conn.execute(
        "CREATE TRIGGER IF NOT EXISTS update_agent_timestamp
         AFTER UPDATE ON agents
         FOR EACH ROW
         BEGIN
             UPDATE agents SET updated_at = CURRENT_TIMESTAMP WHERE id = NEW.id;
         END",
        [],
    )?;


    // Create settings table for app-wide settings
    conn.execute(
        "CREATE TABLE IF NOT EXISTS app_settings (
            key TEXT PRIMARY KEY,
            value TEXT NOT NULL,
            created_at TEXT NOT NULL DEFAULT CURRENT_TIMESTAMP,
            updated_at TEXT NOT NULL DEFAULT CURRENT_TIMESTAMP
        )",
        [],
    )?;

    // Create trigger to update the updated_at timestamp
    conn.execute(
        "CREATE TRIGGER IF NOT EXISTS update_app_settings_timestamp
         AFTER UPDATE ON app_settings
         FOR EACH ROW
         BEGIN
             UPDATE app_settings SET updated_at = CURRENT_TIMESTAMP WHERE key = NEW.key;
         END",
        [],
    )?;

    Ok(conn)
}

/// List all agents
#[tauri::command]
pub async fn list_agents(db: State<'_, AgentDb>) -> Result<Vec<Agent>, String> {
    let conn = db.0.lock().map_err(|e| e.to_string())?;

    let mut stmt = conn
        .prepare("SELECT id, name, icon, system_prompt, default_task, model, enable_file_read, enable_file_write, enable_network, hooks, source, created_at, updated_at FROM agents ORDER BY created_at DESC")
        .map_err(|e| e.to_string())?;

    let agents = stmt
        .query_map([], |row| {
            Ok(Agent {
                id: Some(row.get(0)?),
                name: row.get(1)?,
                icon: row.get(2)?,
                system_prompt: row.get(3)?,
                default_task: row.get(4)?,
                model: row
                    .get::<_, String>(5)
                    .unwrap_or_else(|_| "sonnet".to_string()),
                enable_file_read: row.get::<_, bool>(6).unwrap_or(true),
                enable_file_write: row.get::<_, bool>(7).unwrap_or(true),
                enable_network: row.get::<_, bool>(8).unwrap_or(false),
                hooks: row.get(9)?,
                source: row.get(10)?,
                created_at: row.get(11)?,
                updated_at: row.get(12)?,
            })
        })
        .map_err(|e| e.to_string())?
        .collect::<Result<Vec<_>, _>>()
        .map_err(|e| e.to_string())?;

    Ok(agents)
}

/// Create a new agent
#[tauri::command]
pub async fn create_agent(
    db: State<'_, AgentDb>,
    name: String,
    icon: String,
    system_prompt: String,
    default_task: Option<String>,
    model: Option<String>,
    enable_file_read: Option<bool>,
    enable_file_write: Option<bool>,
    enable_network: Option<bool>,
    hooks: Option<String>,
    source: Option<String>,
) -> Result<Agent, String> {
    let conn = db.0.lock().map_err(|e| e.to_string())?;
    let model = model.unwrap_or_else(|| "sonnet-3-5".to_string());
    let enable_file_read = enable_file_read.unwrap_or(true);
    let enable_file_write = enable_file_write.unwrap_or(true);
    let enable_network = enable_network.unwrap_or(false);
    let source = source.unwrap_or_else(|| "claudia".to_string());

    conn.execute(
        "INSERT INTO agents (name, icon, system_prompt, default_task, model, enable_file_read, enable_file_write, enable_network, hooks, source) VALUES (?1, ?2, ?3, ?4, ?5, ?6, ?7, ?8, ?9, ?10)",
        params![name, icon, system_prompt, default_task, model, enable_file_read, enable_file_write, enable_network, hooks, source],
    )
    .map_err(|e| e.to_string())?;

    let id = conn.last_insert_rowid();

    // Fetch the created agent
    let agent = conn
        .query_row(
            "SELECT id, name, icon, system_prompt, default_task, model, enable_file_read, enable_file_write, enable_network, hooks, source, created_at, updated_at FROM agents WHERE id = ?1",
            params![id],
            |row| {
                Ok(Agent {
                    id: Some(row.get(0)?),
                    name: row.get(1)?,
                    icon: row.get(2)?,
                    system_prompt: row.get(3)?,
                    default_task: row.get(4)?,
                    model: row.get(5)?,
                    enable_file_read: row.get(6)?,
                    enable_file_write: row.get(7)?,
                    enable_network: row.get(8)?,
                    hooks: row.get(9)?,
                    source: row.get(10)?,
                    created_at: row.get(11)?,
                    updated_at: row.get(12)?,
                })
            },
        )
        .map_err(|e| e.to_string())?;

    Ok(agent)
}

/// Update an existing agent
#[tauri::command]
pub async fn update_agent(
    db: State<'_, AgentDb>,
    id: i64,
    name: String,
    icon: String,
    system_prompt: String,
    default_task: Option<String>,
    model: Option<String>,
    enable_file_read: Option<bool>,
    enable_file_write: Option<bool>,
    enable_network: Option<bool>,
    hooks: Option<String>,
) -> Result<Agent, String> {
    let conn = db.0.lock().map_err(|e| e.to_string())?;
    let model = model.unwrap_or_else(|| "sonnet-3-5".to_string());

    // Build dynamic query based on provided parameters
    let mut query =
        "UPDATE agents SET name = ?1, icon = ?2, system_prompt = ?3, default_task = ?4, model = ?5, hooks = ?6"
            .to_string();
    let mut params_vec: Vec<Box<dyn rusqlite::ToSql>> = vec![
        Box::new(name),
        Box::new(icon),
        Box::new(system_prompt),
        Box::new(default_task),
        Box::new(model),
        Box::new(hooks),
    ];
    let mut param_count = 6;

    if let Some(efr) = enable_file_read {
        param_count += 1;
        query.push_str(&format!(", enable_file_read = ?{}", param_count));
        params_vec.push(Box::new(efr));
    }
    if let Some(efw) = enable_file_write {
        param_count += 1;
        query.push_str(&format!(", enable_file_write = ?{}", param_count));
        params_vec.push(Box::new(efw));
    }
    if let Some(en) = enable_network {
        param_count += 1;
        query.push_str(&format!(", enable_network = ?{}", param_count));
        params_vec.push(Box::new(en));
    }

    param_count += 1;
    query.push_str(&format!(" WHERE id = ?{}", param_count));
    params_vec.push(Box::new(id));

    conn.execute(
        &query,
        rusqlite::params_from_iter(params_vec.iter().map(|p| p.as_ref())),
    )
    .map_err(|e| e.to_string())?;

    // Fetch the updated agent
    let agent = conn
        .query_row(
            "SELECT id, name, icon, system_prompt, default_task, model, enable_file_read, enable_file_write, enable_network, hooks, source, created_at, updated_at FROM agents WHERE id = ?1",
            params![id],
            |row| {
                Ok(Agent {
                    id: Some(row.get(0)?),
                    name: row.get(1)?,
                    icon: row.get(2)?,
                    system_prompt: row.get(3)?,
                    default_task: row.get(4)?,
                    model: row.get(5)?,
                    enable_file_read: row.get(6)?,
                    enable_file_write: row.get(7)?,
                    enable_network: row.get(8)?,
                    hooks: row.get(9)?,
                    source: row.get(10)?,
                    created_at: row.get(11)?,
                    updated_at: row.get(12)?,
                })
            },
        )
        .map_err(|e| e.to_string())?;

    Ok(agent)
}

/// Delete an agent
#[tauri::command]
pub async fn delete_agent(db: State<'_, AgentDb>, id: i64) -> Result<(), String> {
    let conn = db.0.lock().map_err(|e| e.to_string())?;

    conn.execute("DELETE FROM agents WHERE id = ?1", params![id])
        .map_err(|e| e.to_string())?;

    Ok(())
}

/// Get a single agent by ID
#[tauri::command]
pub async fn get_agent(db: State<'_, AgentDb>, id: i64) -> Result<Agent, String> {
    let conn = db.0.lock().map_err(|e| e.to_string())?;

    let agent = conn
        .query_row(
            "SELECT id, name, icon, system_prompt, default_task, model, enable_file_read, enable_file_write, enable_network, hooks, source, created_at, updated_at FROM agents WHERE id = ?1",
            params![id],
            |row| {
                Ok(Agent {
                    id: Some(row.get(0)?),
                    name: row.get(1)?,
                    icon: row.get(2)?,
                    system_prompt: row.get(3)?,
                    default_task: row.get(4)?,
                    model: row.get::<_, String>(5).unwrap_or_else(|_| "sonnet-3-5".to_string()),
                    enable_file_read: row.get::<_, bool>(6).unwrap_or(true),
                    enable_file_write: row.get::<_, bool>(7).unwrap_or(true),
                    enable_network: row.get::<_, bool>(8).unwrap_or(false),
                    hooks: row.get(9)?,
                    source: row.get(10)?,
                    created_at: row.get(11)?,
                    updated_at: row.get(12)?,
                })
            },
        )
        .map_err(|e| e.to_string())?;

    Ok(agent)
}

/// List agent runs (optionally filtered by agent_id)
#[tauri::command]
pub async fn list_agent_runs(
    db: State<'_, AgentDb>,
    agent_id: Option<i64>,
) -> Result<Vec<AgentRun>, String> {
    let conn = db.0.lock().map_err(|e| e.to_string())?;

    let query = if agent_id.is_some() {
        "SELECT id, agent_id, agent_name, agent_icon, task, model, project_path, session_id, status, pid, process_started_at, created_at, completed_at
         FROM agent_runs WHERE agent_id = ?1 ORDER BY created_at DESC"
    } else {
        "SELECT id, agent_id, agent_name, agent_icon, task, model, project_path, session_id, status, pid, process_started_at, created_at, completed_at
         FROM agent_runs ORDER BY created_at DESC"
    };

    let mut stmt = conn.prepare(query).map_err(|e| e.to_string())?;

    let run_mapper = |row: &rusqlite::Row| -> rusqlite::Result<AgentRun> {
        Ok(AgentRun {
            id: Some(row.get(0)?),
            agent_id: row.get(1)?,
            agent_name: row.get(2)?,
            agent_icon: row.get(3)?,
            task: row.get(4)?,
            model: row.get(5)?,
            project_path: row.get(6)?,
            session_id: row.get(7)?,
            status: row
                .get::<_, String>(8)
                .unwrap_or_else(|_| "pending".to_string()),
            pid: row
                .get::<_, Option<i64>>(9)
                .ok()
                .flatten()
                .map(|p| p as u32),
            process_started_at: row.get(10)?,
            created_at: row.get(11)?,
            completed_at: row.get(12)?,
        })
    };

    let runs = if let Some(aid) = agent_id {
        stmt.query_map(params![aid], run_mapper)
    } else {
        stmt.query_map(params![], run_mapper)
    }
    .map_err(|e| e.to_string())?
    .collect::<Result<Vec<_>, _>>()
    .map_err(|e| e.to_string())?;

    Ok(runs)
}

/// Get a single agent run by ID
#[tauri::command]
pub async fn get_agent_run(db: State<'_, AgentDb>, id: i64) -> Result<AgentRun, String> {
    let conn = db.0.lock().map_err(|e| e.to_string())?;

    let run = conn
        .query_row(
            "SELECT id, agent_id, agent_name, agent_icon, task, model, project_path, session_id, status, pid, process_started_at, created_at, completed_at
             FROM agent_runs WHERE id = ?1",
            params![id],
            |row| {
                Ok(AgentRun {
                    id: Some(row.get(0)?),
                    agent_id: row.get(1)?,
                    agent_name: row.get(2)?,
                    agent_icon: row.get(3)?,
                    task: row.get(4)?,
                    model: row.get(5)?,
                    project_path: row.get(6)?,
                    session_id: row.get(7)?,
                    status: row.get::<_, String>(8).unwrap_or_else(|_| "pending".to_string()),
                    pid: row.get::<_, Option<i64>>(9).ok().flatten().map(|p| p as u32),
                    process_started_at: row.get(10)?,
                    created_at: row.get(11)?,
                    completed_at: row.get(12)?,
                })
            },
        )
        .map_err(|e| e.to_string())?;

    Ok(run)
}

/// Get agent run with real-time metrics from JSONL
#[tauri::command]
pub async fn get_agent_run_with_real_time_metrics(
    db: State<'_, AgentDb>,
    id: i64,
) -> Result<AgentRunWithMetrics, String> {
    let run = get_agent_run(db, id).await?;
    Ok(get_agent_run_with_metrics(run).await)
}

/// List agent runs with real-time metrics from JSONL
#[tauri::command]
pub async fn list_agent_runs_with_metrics(
    db: State<'_, AgentDb>,
    agent_id: Option<i64>,
) -> Result<Vec<AgentRunWithMetrics>, String> {
    let runs = list_agent_runs(db, agent_id).await?;
    let mut runs_with_metrics = Vec::new();

    for run in runs {
        let run_with_metrics = get_agent_run_with_metrics(run).await;
        runs_with_metrics.push(run_with_metrics);
    }

    Ok(runs_with_metrics)
}

/// Execute a CC agent with streaming output
#[tauri::command]
pub async fn execute_agent(
    app: AppHandle,
    agent_id: i64,
    project_path: String,
    task: String,
    model: Option<String>,
    db: State<'_, AgentDb>,
    registry: State<'_, crate::process::ProcessRegistryState>,
) -> Result<i64, String> {
    info!("Executing agent {} with task: {}", agent_id, task);

    // Get the agent from database
    let agent = get_agent(db.clone(), agent_id).await?;
    let execution_model = model.unwrap_or(agent.model.clone());

    // Create .claude/settings.json with agent hooks if it doesn't exist
    if let Some(hooks_json) = &agent.hooks {
        let claude_dir = std::path::Path::new(&project_path).join(".claude");
        let settings_path = claude_dir.join("settings.json");

        // Create .claude directory if it doesn't exist
        if !claude_dir.exists() {
            std::fs::create_dir_all(&claude_dir)
                .map_err(|e| format!("Failed to create .claude directory: {}", e))?;
            info!("Created .claude directory at: {:?}", claude_dir);
        }

        // Check if settings.json already exists
        if !settings_path.exists() {
            // Parse the hooks JSON
            let hooks: serde_json::Value = serde_json::from_str(hooks_json)
                .map_err(|e| format!("Failed to parse agent hooks: {}", e))?;

            // Create a settings object with just the hooks
            let settings = serde_json::json!({
                "hooks": hooks
            });

            // Write the settings file
            let settings_content = serde_json::to_string_pretty(&settings)
                .map_err(|e| format!("Failed to serialize settings: {}", e))?;

            std::fs::write(&settings_path, settings_content)
                .map_err(|e| format!("Failed to write settings.json: {}", e))?;

            info!("Created settings.json with agent hooks at: {:?}", settings_path);
        } else {
            info!("settings.json already exists at: {:?}", settings_path);
        }
    }

    // Create a new run record
    let run_id = {
        let conn = db.0.lock().map_err(|e| e.to_string())?;
        conn.execute(
            "INSERT INTO agent_runs (agent_id, agent_name, agent_icon, task, model, project_path, session_id) VALUES (?1, ?2, ?3, ?4, ?5, ?6, ?7)",
            params![agent_id, agent.name, agent.icon, task, execution_model, project_path, ""],
        )
        .map_err(|e| e.to_string())?;
        conn.last_insert_rowid()
    };

    // Find Claude binary
    info!("Running agent '{}'", agent.name);
    let claude_path = match find_claude_binary(&app) {
        Ok(path) => path,
        Err(e) => {
            error!("Failed to find claude binary: {}", e);
            return Err(e);
        }
    };

    // Build arguments
    let args = vec![
        "-p".to_string(),
        task.clone(),
        "--system-prompt".to_string(),
        agent.system_prompt.clone(),
        "--model".to_string(),
        execution_model.clone(),
        "--output-format".to_string(),
        "stream-json".to_string(),
        "--verbose".to_string(),
        "--dangerously-skip-permissions".to_string(),
    ];

    // Execute based on whether we should use sidecar or system binary
    if should_use_sidecar(&claude_path) {
        spawn_agent_sidecar(app, run_id, agent_id, agent.name.clone(), args, project_path, task, execution_model, db, registry).await
    } else {
        spawn_agent_system(app, run_id, agent_id, agent.name.clone(), claude_path, args, project_path, task, execution_model, db, registry).await
    }
}

/// Determines whether to use sidecar or system binary execution for agents
fn should_use_sidecar(claude_path: &str) -> bool {
    claude_path == "claude-code"
}

/// Creates a sidecar command for agent execution
fn create_agent_sidecar_command(
    app: &AppHandle,
    args: Vec<String>,
    project_path: &str,
) -> Result<tauri_plugin_shell::process::Command, String> {
    let mut sidecar_cmd = app
        .shell()
        .sidecar("claude-code")
        .map_err(|e| format!("Failed to create sidecar command: {}", e))?;

    // Add all arguments
    sidecar_cmd = sidecar_cmd.args(args);

    // Set working directory
    sidecar_cmd = sidecar_cmd.current_dir(project_path);
<<<<<<< HEAD

=======
    
    // Pass through proxy environment variables if they exist (only uppercase)
    for (key, value) in std::env::vars() {
        if key == "HTTP_PROXY"
            || key == "HTTPS_PROXY"
            || key == "NO_PROXY"
            || key == "ALL_PROXY"
        {
            debug!("Setting proxy env var for agent sidecar: {}={}", key, value);
            sidecar_cmd = sidecar_cmd.env(&key, &value);
        }
    }
    
>>>>>>> 90afd6e5
    Ok(sidecar_cmd)
}

/// Creates a system binary command for agent execution
fn create_agent_system_command(
    claude_path: &str,
    args: Vec<String>,
    project_path: &str,
) -> Command {
    let mut cmd = create_command_with_env(claude_path);

    // Add all arguments
    for arg in args {
        cmd.arg(arg);
    }

    cmd.current_dir(project_path)
        .stdin(Stdio::null())
        .stdout(Stdio::piped())
        .stderr(Stdio::piped());

    cmd
}

/// Spawn agent using sidecar command
async fn spawn_agent_sidecar(
    app: AppHandle,
    run_id: i64,
    agent_id: i64,
    agent_name: String,
    args: Vec<String>,
    project_path: String,
    task: String,
    execution_model: String,
    db: State<'_, AgentDb>,
    registry: State<'_, crate::process::ProcessRegistryState>,
) -> Result<i64, String> {
    // Build the sidecar command
    let sidecar_cmd = create_agent_sidecar_command(&app, args, &project_path)?;
<<<<<<< HEAD

    // Spawn the sidecar process
    let (mut rx, child) = sidecar_cmd
        .spawn()
        .map_err(|e| format!("Failed to spawn Claude sidecar: {}", e))?;
=======
>>>>>>> 90afd6e5

    // Spawn the process
    info!("🚀 Spawning Claude sidecar process...");
    let (mut receiver, child) = sidecar_cmd.spawn().map_err(|e| {
        error!("❌ Failed to spawn Claude sidecar process: {}", e);
        format!("Failed to spawn Claude sidecar: {}", e)
    })?;

    // Get the PID from child
    let pid = child.pid();
    let now = chrono::Utc::now().to_rfc3339();
    info!("✅ Claude sidecar process spawned successfully with PID: {}", pid);

    // Update the database with PID and status
    {
        let conn = db.0.lock().map_err(|e| e.to_string())?;
        conn.execute(
            "UPDATE agent_runs SET status = 'running', pid = ?1, process_started_at = ?2 WHERE id = ?3",
            params![pid as i64, now, run_id],
        ).map_err(|e| e.to_string())?;
        info!("📝 Updated database with running status and PID");
    }

    // Get app directory for database path
    let app_dir = app
        .path()
        .app_data_dir()
        .map_err(|e| format!("Failed to get app data dir: {}", e))?;
    let db_path = app_dir.join("agents.db");

    // Shared state for collecting session ID and live output
    let session_id = std::sync::Arc::new(Mutex::new(String::new()));
    let live_output = std::sync::Arc::new(Mutex::new(String::new()));
    let _start_time = std::time::Instant::now();

    // Register the process in the registry
    registry
        .0
        .register_sidecar_process(
            run_id,
            agent_id,
            agent_name,
            pid as u32,
            project_path.clone(),
            task.clone(),
            execution_model.clone(),
        )
        .map_err(|e| format!("Failed to register sidecar process: {}", e))?;
    info!("📋 Registered sidecar process in registry");

    // Handle sidecar events
    let app_handle = app.clone();
    let session_id_clone = session_id.clone();
    let live_output_clone = live_output.clone();
    let registry_clone = registry.0.clone();
    let first_output = std::sync::Arc::new(std::sync::atomic::AtomicBool::new(false));
    let first_output_clone = first_output.clone();
    let db_path_for_sidecar = db_path.clone();

    tokio::spawn(async move {
        info!("📖 Starting to read Claude sidecar events...");
        let mut line_count = 0;

        while let Some(event) = receiver.recv().await {
            match event {
                CommandEvent::Stdout(line_bytes) => {
                    let line = String::from_utf8_lossy(&line_bytes);
                    line_count += 1;

                    // Log first output
                    if !first_output_clone.load(std::sync::atomic::Ordering::Relaxed) {
                        info!(
                            "🎉 First output received from Claude sidecar process! Line: {}",
                            line
                        );
                        first_output_clone.store(true, std::sync::atomic::Ordering::Relaxed);
                    }

                    if line_count <= 5 {
                        info!("sidecar stdout[{}]: {}", line_count, line);
                    } else {
                        debug!("sidecar stdout[{}]: {}", line_count, line);
                    }

                    // Store live output
                    if let Ok(mut output) = live_output_clone.lock() {
                        output.push_str(&line);
                        output.push('\n');
                    }

<<<<<<< HEAD
                        // Also store in process registry for cross-session access
                        let _ = registry_clone.append_live_output(run_id, &line);

                        // Extract session ID from JSONL output
                        if let Ok(json) = serde_json::from_str::<JsonValue>(&line) {
                            // Claude Code uses "session_id" (underscore), not "sessionId"
                            if json.get("type").and_then(|t| t.as_str()) == Some("system") &&
                               json.get("subtype").and_then(|s| s.as_str()) == Some("init") {
                                if let Some(sid) = json.get("session_id").and_then(|s| s.as_str()) {
                                    if let Ok(mut current_session_id) = session_id_holder_clone.lock() {
                                        if current_session_id.is_none() {
                                            *current_session_id = Some(sid.to_string());
                                            info!("🔑 Extracted session ID: {}", sid);

                                            // Update database immediately with session ID
                                            if let Ok(conn) = Connection::open(&db_path_for_stream) {
                                                match conn.execute(
                                                    "UPDATE agent_runs SET session_id = ?1 WHERE id = ?2",
                                                    params![sid, run_id],
                                                ) {
                                                    Ok(rows) => {
                                                        if rows > 0 {
                                                            info!("✅ Updated agent run {} with session ID immediately", run_id);
                                                        }
                                                    }
                                                    Err(e) => {
                                                        error!("❌ Failed to update session ID immediately: {}", e);
=======
                    // Also store in process registry
                    let _ = registry_clone.append_live_output(run_id, &line);

                    // Extract session ID from JSONL output
                    if let Ok(json) = serde_json::from_str::<JsonValue>(&line) {
                        if json.get("type").and_then(|t| t.as_str()) == Some("system") &&
                           json.get("subtype").and_then(|s| s.as_str()) == Some("init") {
                            if let Some(sid) = json.get("session_id").and_then(|s| s.as_str()) {
                                if let Ok(mut current_session_id) = session_id_clone.lock() {
                                    if current_session_id.is_empty() {
                                        *current_session_id = sid.to_string();
                                        info!("🔑 Extracted session ID: {}", sid);
                                        
                                        // Update database immediately with session ID
                                        if let Ok(conn) = Connection::open(&db_path_for_sidecar) {
                                            match conn.execute(
                                                "UPDATE agent_runs SET session_id = ?1 WHERE id = ?2",
                                                params![sid, run_id],
                                            ) {
                                                Ok(rows) => {
                                                    if rows > 0 {
                                                        info!("✅ Updated agent run {} with session ID immediately", run_id);
>>>>>>> 90afd6e5
                                                    }
                                                }
                                                Err(e) => {
                                                    error!("❌ Failed to update session ID immediately: {}", e);
                                                }
                                            }
                                        }
                                    }
                                }
                            }
                        }
                    }

                    // Emit the line to the frontend
                    let _ = app_handle.emit(&format!("agent-output:{}", run_id), &line);
                    let _ = app_handle.emit("agent-output", &line);
                }
                CommandEvent::Stderr(line_bytes) => {
                    let line = String::from_utf8_lossy(&line_bytes);
                    error!("sidecar stderr: {}", line);
                    let _ = app_handle.emit(&format!("agent-error:{}", run_id), &line);
                    let _ = app_handle.emit("agent-error", &line);
                }
                CommandEvent::Terminated(payload) => {
                    info!("Claude sidecar process terminated with code: {:?}", payload.code);
                    
                    // Get the session ID
                    let extracted_session_id = if let Ok(sid) = session_id.lock() {
                        sid.clone()
                    } else {
                        String::new()
                    };

                    // Update database with completion
                    if let Ok(conn) = Connection::open(&db_path) {
                        let _ = conn.execute(
                            "UPDATE agent_runs SET session_id = ?1, status = 'completed', completed_at = CURRENT_TIMESTAMP WHERE id = ?2",
                            params![extracted_session_id, run_id],
                        );
                    }

                    let success = payload.code.unwrap_or(1) == 0;
                    let _ = app.emit("agent-complete", success);
                    let _ = app.emit(&format!("agent-complete:{}", run_id), success);
                    break;
                }
                _ => {}
            }
        }

        info!("📖 Finished reading Claude sidecar events. Total lines: {}", line_count);
    });

    Ok(run_id)
}

/// Spawn agent using system binary command
async fn spawn_agent_system(
    app: AppHandle,
    run_id: i64,
    agent_id: i64,
    agent_name: String,
    claude_path: String,
    args: Vec<String>,
    project_path: String,
    task: String,
    execution_model: String,
    db: State<'_, AgentDb>,
    registry: State<'_, crate::process::ProcessRegistryState>,
) -> Result<i64, String> {
    // Build the command
    let mut cmd = create_agent_system_command(&claude_path, args, &project_path);

    // Spawn the process
    info!("🚀 Spawning Claude system process...");
    let mut child = cmd.spawn().map_err(|e| {
        error!("❌ Failed to spawn Claude process: {}", e);
        format!("Failed to spawn Claude: {}", e)
    })?;

    info!("🔌 Using Stdio::null() for stdin - no input expected");

    // Get the PID and register the process
    let pid = child.id().unwrap_or(0);
    let now = chrono::Utc::now().to_rfc3339();
    info!("✅ Claude process spawned successfully with PID: {}", pid);

    // Update the database with PID and status
    {
        let conn = db.0.lock().map_err(|e| e.to_string())?;
        conn.execute(
            "UPDATE agent_runs SET status = 'running', pid = ?1, process_started_at = ?2 WHERE id = ?3",
            params![pid as i64, now, run_id],
        ).map_err(|e| e.to_string())?;
        info!("📝 Updated database with running status and PID");
    }

    // Get stdout and stderr
    let stdout = child.stdout.take().ok_or("Failed to get stdout")?;
    let stderr = child.stderr.take().ok_or("Failed to get stderr")?;
    info!("📡 Set up stdout/stderr readers");

    // Create readers
    let stdout_reader = TokioBufReader::new(stdout);
    let stderr_reader = TokioBufReader::new(stderr);

    // Create variables we need for the spawned tasks
    let app_dir = app
        .path()
        .app_data_dir()
        .map_err(|e| format!("Failed to get app data dir: {}", e))?;
    let db_path = app_dir.join("agents.db");

    // Shared state for collecting session ID and live output
    let session_id = std::sync::Arc::new(Mutex::new(String::new()));
    let live_output = std::sync::Arc::new(Mutex::new(String::new()));
    let start_time = std::time::Instant::now();

    // Spawn tasks to read stdout and stderr
    let app_handle = app.clone();
    let session_id_clone = session_id.clone();
    let live_output_clone = live_output.clone();
    let registry_clone = registry.0.clone();
    let first_output = std::sync::Arc::new(std::sync::atomic::AtomicBool::new(false));
    let first_output_clone = first_output.clone();
    let db_path_for_stdout = db_path.clone(); // Clone the db_path for the stdout task

    let stdout_task = tokio::spawn(async move {
        info!("📖 Starting to read Claude stdout...");
        let mut lines = stdout_reader.lines();
        let mut line_count = 0;

        while let Ok(Some(line)) = lines.next_line().await {
            line_count += 1;

            // Log first output
            if !first_output_clone.load(std::sync::atomic::Ordering::Relaxed) {
                info!(
                    "🎉 First output received from Claude process! Line: {}",
                    line
                );
                first_output_clone.store(true, std::sync::atomic::Ordering::Relaxed);
            }

            if line_count <= 5 {
                info!("stdout[{}]: {}", line_count, line);
            } else {
                debug!("stdout[{}]: {}", line_count, line);
            }

            // Store live output in both local buffer and registry
            if let Ok(mut output) = live_output_clone.lock() {
                output.push_str(&line);
                output.push('\n');
            }

            // Also store in process registry for cross-session access
            let _ = registry_clone.append_live_output(run_id, &line);

            // Extract session ID from JSONL output
            if let Ok(json) = serde_json::from_str::<JsonValue>(&line) {
                // Claude Code uses "session_id" (underscore), not "sessionId"
                if json.get("type").and_then(|t| t.as_str()) == Some("system") &&
                   json.get("subtype").and_then(|s| s.as_str()) == Some("init") {
                    if let Some(sid) = json.get("session_id").and_then(|s| s.as_str()) {
                        if let Ok(mut current_session_id) = session_id_clone.lock() {
                            if current_session_id.is_empty() {
                                *current_session_id = sid.to_string();
                                info!("🔑 Extracted session ID: {}", sid);

                                // Update database immediately with session ID
                                if let Ok(conn) = Connection::open(&db_path_for_stdout) {
                                    match conn.execute(
                                        "UPDATE agent_runs SET session_id = ?1 WHERE id = ?2",
                                        params![sid, run_id],
                                    ) {
                                        Ok(rows) => {
                                            if rows > 0 {
                                                info!("✅ Updated agent run {} with session ID immediately", run_id);
                                            }
                                        }
                                        Err(e) => {
                                            error!("❌ Failed to update session ID immediately: {}", e);
                                        }
                                    }
                                }
                            }
                        }
                    }
                }
            }

            // Emit the line to the frontend with run_id for isolation
            let _ = app_handle.emit(&format!("agent-output:{}", run_id), &line);
            // Also emit to the generic event for backward compatibility
            let _ = app_handle.emit("agent-output", &line);
        }

        info!(
            "📖 Finished reading Claude stdout. Total lines: {}",
            line_count
        );
    });

    let app_handle_stderr = app.clone();
    let first_error = std::sync::Arc::new(std::sync::atomic::AtomicBool::new(false));
    let first_error_clone = first_error.clone();

    let stderr_task = tokio::spawn(async move {
        info!("📖 Starting to read Claude stderr...");
        let mut lines = stderr_reader.lines();
        let mut error_count = 0;

        while let Ok(Some(line)) = lines.next_line().await {
            error_count += 1;

            // Log first error
            if !first_error_clone.load(std::sync::atomic::Ordering::Relaxed) {
                warn!("⚠️ First error output from Claude process! Line: {}", line);
                first_error_clone.store(true, std::sync::atomic::Ordering::Relaxed);
            }

            error!("stderr[{}]: {}", error_count, line);
            // Emit error lines to the frontend with run_id for isolation
            let _ = app_handle_stderr.emit(&format!("agent-error:{}", run_id), &line);
            // Also emit to the generic event for backward compatibility
            let _ = app_handle_stderr.emit("agent-error", &line);
        }

        if error_count > 0 {
            warn!(
                "📖 Finished reading Claude stderr. Total error lines: {}",
                error_count
            );
        } else {
            info!("📖 Finished reading Claude stderr. No errors.");
        }
    });

    // Register the process in the registry for live output tracking (after stdout/stderr setup)
    registry
        .0
        .register_process(
            run_id,
            agent_id,
            agent_name,
            pid,
            project_path.clone(),
            task.clone(),
            execution_model.clone(),
            child,
        )
        .map_err(|e| format!("Failed to register process: {}", e))?;
    info!("📋 Registered process in registry");

    let db_path_for_monitor = db_path.clone(); // Clone for the monitor task

    // Monitor process status and wait for completion
    tokio::spawn(async move {
        info!("🕐 Starting process monitoring...");

        // Wait for first output with timeout
        for i in 0..300 {
            // 30 seconds (300 * 100ms)
            if first_output.load(std::sync::atomic::Ordering::Relaxed) {
                info!(
                    "✅ Output detected after {}ms, continuing normal execution",
                    i * 100
                );
                break;
            }

            if i == 299 {
                warn!("⏰ TIMEOUT: No output from Claude process after 30 seconds");
                warn!("💡 This usually means:");
                warn!("   1. Claude process is waiting for user input");
                warn!("   3. Claude failed to initialize but didn't report an error");
                warn!("   4. Network connectivity issues");
                warn!("   5. Authentication issues (API key not found/invalid)");

                // Process timed out - kill it via PID
                warn!(
                    "🔍 Process likely stuck waiting for input, attempting to kill PID: {}",
                    pid
                );
                let kill_result = std::process::Command::new("kill")
                    .arg("-TERM")
                    .arg(pid.to_string())
                    .output();

                match kill_result {
                    Ok(output) if output.status.success() => {
                        warn!("🔍 Successfully sent TERM signal to process");
                    }
                    Ok(_) => {
                        warn!("🔍 Failed to kill process with TERM, trying KILL");
                        let _ = std::process::Command::new("kill")
                            .arg("-KILL")
                            .arg(pid.to_string())
                            .output();
                    }
                    Err(e) => {
                        warn!("🔍 Error killing process: {}", e);
                    }
                }

                // Update database
                if let Ok(conn) = Connection::open(&db_path_for_monitor) {
                    let _ = conn.execute(
                        "UPDATE agent_runs SET status = 'failed', completed_at = CURRENT_TIMESTAMP WHERE id = ?1",
                        params![run_id],
                    );
                }

                let _ = app.emit("agent-complete", false);
                let _ = app.emit(&format!("agent-complete:{}", run_id), false);
                return;
            }

            tokio::time::sleep(tokio::time::Duration::from_millis(100)).await;
        }

        // Wait for reading tasks to complete
        info!("⏳ Waiting for stdout/stderr reading to complete...");
        let _ = stdout_task.await;
        let _ = stderr_task.await;

        let duration_ms = start_time.elapsed().as_millis() as i64;
        info!("⏱️ Process execution took {} ms", duration_ms);

        // Get the session ID that was extracted
        let extracted_session_id = if let Ok(sid) = session_id.lock() {
            sid.clone()
        } else {
            String::new()
        };

        // Wait for process completion and update status
        info!("✅ Claude process execution monitoring complete");

        // Update the run record with session ID and mark as completed - open a new connection
        if let Ok(conn) = Connection::open(&db_path_for_monitor) {
            info!("🔄 Updating database with extracted session ID: {}", extracted_session_id);
            match conn.execute(
                "UPDATE agent_runs SET session_id = ?1, status = 'completed', completed_at = CURRENT_TIMESTAMP WHERE id = ?2",
                params![extracted_session_id, run_id],
            ) {
                Ok(rows_affected) => {
                    if rows_affected > 0 {
                        info!("✅ Successfully updated agent run {} with session ID: {}", run_id, extracted_session_id);
                    } else {
                        warn!("⚠️ No rows affected when updating agent run {} with session ID", run_id);
                    }
                }
                Err(e) => {
                    error!("❌ Failed to update agent run {} with session ID: {}", run_id, e);
                }
            }
        } else {
            error!("❌ Failed to open database to update session ID for run {}", run_id);
        }

        // Cleanup will be handled by the cleanup_finished_processes function

        let _ = app.emit("agent-complete", true);
        let _ = app.emit(&format!("agent-complete:{}", run_id), true);
    });

    Ok(run_id)
}

/// List all currently running agent sessions
#[tauri::command]
pub async fn list_running_sessions(
    db: State<'_, AgentDb>,
    registry: State<'_, crate::process::ProcessRegistryState>,
) -> Result<Vec<AgentRun>, String> {
    let conn = db.0.lock().map_err(|e| e.to_string())?;

    // First get all running sessions from the database
    let mut stmt = conn.prepare(
        "SELECT id, agent_id, agent_name, agent_icon, task, model, project_path, session_id, status, pid, process_started_at, created_at, completed_at
         FROM agent_runs WHERE status = 'running' ORDER BY process_started_at DESC"
    ).map_err(|e| e.to_string())?;

    let mut runs = stmt
        .query_map([], |row| {
            Ok(AgentRun {
                id: Some(row.get(0)?),
                agent_id: row.get(1)?,
                agent_name: row.get(2)?,
                agent_icon: row.get(3)?,
                task: row.get(4)?,
                model: row.get(5)?,
                project_path: row.get(6)?,
                session_id: row.get(7)?,
                status: row
                    .get::<_, String>(8)
                    .unwrap_or_else(|_| "pending".to_string()),
                pid: row
                    .get::<_, Option<i64>>(9)
                    .ok()
                    .flatten()
                    .map(|p| p as u32),
                process_started_at: row.get(10)?,
                created_at: row.get(11)?,
                completed_at: row.get(12)?,
            })
        })
        .map_err(|e| e.to_string())?
        .collect::<Result<Vec<_>, _>>()
        .map_err(|e| e.to_string())?;

    drop(stmt);
    drop(conn);

    // Cross-check with the process registry to ensure accuracy
    // Get actually running processes from the registry
    let registry_processes = registry.0.get_running_agent_processes()?;
    let registry_run_ids: std::collections::HashSet<i64> = registry_processes
        .iter()
        .map(|p| p.run_id)
        .collect();

    // Filter out any database entries that aren't actually running in the registry
    // This handles cases where processes crashed without updating the database
    runs.retain(|run| {
        if let Some(run_id) = run.id {
            registry_run_ids.contains(&run_id)
        } else {
            false
        }
    });

    Ok(runs)
}

/// Kill a running agent session
#[tauri::command]
pub async fn kill_agent_session(
    app: AppHandle,
    db: State<'_, AgentDb>,
    registry: State<'_, crate::process::ProcessRegistryState>,
    run_id: i64,
) -> Result<bool, String> {
    info!("Attempting to kill agent session {}", run_id);

    // First try to kill using the process registry
    let killed_via_registry = match registry.0.kill_process(run_id).await {
        Ok(success) => {
            if success {
                info!("Successfully killed process {} via registry", run_id);
                true
            } else {
                warn!("Process {} not found in registry", run_id);
                false
            }
        }
        Err(e) => {
            warn!("Failed to kill process {} via registry: {}", run_id, e);
            false
        }
    };

    // If registry kill didn't work, try fallback with PID from database
    if !killed_via_registry {
        let pid_result = {
            let conn = db.0.lock().map_err(|e| e.to_string())?;
            conn.query_row(
                "SELECT pid FROM agent_runs WHERE id = ?1 AND status = 'running'",
                params![run_id],
                |row| row.get::<_, Option<i64>>(0),
            )
            .map_err(|e| e.to_string())?
        };

        if let Some(pid) = pid_result {
            info!("Attempting fallback kill for PID {} from database", pid);
            let _ = registry.0.kill_process_by_pid(run_id, pid as u32)?;
        }
    }

    // Update the database to mark as cancelled
    let conn = db.0.lock().map_err(|e| e.to_string())?;
    let updated = conn.execute(
        "UPDATE agent_runs SET status = 'cancelled', completed_at = CURRENT_TIMESTAMP WHERE id = ?1 AND status = 'running'",
        params![run_id],
    ).map_err(|e| e.to_string())?;

    // Emit cancellation event with run_id for proper isolation
    let _ = app.emit(&format!("agent-cancelled:{}", run_id), true);

    Ok(updated > 0 || killed_via_registry)
}

/// Get the status of a specific agent session
#[tauri::command]
pub async fn get_session_status(
    db: State<'_, AgentDb>,
    run_id: i64,
) -> Result<Option<String>, String> {
    let conn = db.0.lock().map_err(|e| e.to_string())?;

    match conn.query_row(
        "SELECT status FROM agent_runs WHERE id = ?1",
        params![run_id],
        |row| row.get::<_, String>(0),
    ) {
        Ok(status) => Ok(Some(status)),
        Err(rusqlite::Error::QueryReturnedNoRows) => Ok(None),
        Err(e) => Err(e.to_string()),
    }
}

/// Cleanup finished processes and update their status
#[tauri::command]
pub async fn cleanup_finished_processes(db: State<'_, AgentDb>) -> Result<Vec<i64>, String> {
    let conn = db.0.lock().map_err(|e| e.to_string())?;

    // Get all running processes
    let mut stmt = conn
        .prepare("SELECT id, pid FROM agent_runs WHERE status = 'running' AND pid IS NOT NULL")
        .map_err(|e| e.to_string())?;

    let running_processes = stmt
        .query_map([], |row| Ok((row.get::<_, i64>(0)?, row.get::<_, i64>(1)?)))
        .map_err(|e| e.to_string())?
        .collect::<Result<Vec<_>, _>>()
        .map_err(|e| e.to_string())?;

    drop(stmt);

    let mut cleaned_up = Vec::new();

    for (run_id, pid) in running_processes {
        // Check if the process is still running
        let is_running = if cfg!(target_os = "windows") {
            // On Windows, use tasklist to check if process exists
            match std::process::Command::new("tasklist")
                .args(["/FI", &format!("PID eq {}", pid)])
                .args(["/FO", "CSV"])
                .output()
            {
                Ok(output) => {
                    let output_str = String::from_utf8_lossy(&output.stdout);
                    output_str.lines().count() > 1 // Header + process line if exists
                }
                Err(_) => false,
            }
        } else {
            // On Unix-like systems, use kill -0 to check if process exists
            match std::process::Command::new("kill")
                .args(["-0", &pid.to_string()])
                .output()
            {
                Ok(output) => output.status.success(),
                Err(_) => false,
            }
        };

        if !is_running {
            // Process has finished, update status
            let updated = conn.execute(
                "UPDATE agent_runs SET status = 'completed', completed_at = CURRENT_TIMESTAMP WHERE id = ?1",
                params![run_id],
            ).map_err(|e| e.to_string())?;

            if updated > 0 {
                cleaned_up.push(run_id);
                info!(
                    "Marked agent run {} as completed (PID {} no longer running)",
                    run_id, pid
                );
            }
        }
    }

    Ok(cleaned_up)
}

/// Get live output from a running process
#[tauri::command]
pub async fn get_live_session_output(
    registry: State<'_, crate::process::ProcessRegistryState>,
    run_id: i64,
) -> Result<String, String> {
    registry.0.get_live_output(run_id)
}

/// Get real-time output for a running session by reading its JSONL file with live output fallback
#[tauri::command]
pub async fn get_session_output(
    db: State<'_, AgentDb>,
    registry: State<'_, crate::process::ProcessRegistryState>,
    run_id: i64,
) -> Result<String, String> {
    // Get the session information
    let run = get_agent_run(db, run_id).await?;

    // If no session ID yet, try to get live output from registry
    if run.session_id.is_empty() {
        let live_output = registry.0.get_live_output(run_id)?;
        if !live_output.is_empty() {
            return Ok(live_output);
        }
        return Ok(String::new());
    }

    // Get the Claude directory
    let claude_dir = dirs::home_dir()
        .ok_or("Failed to get home directory")?
        .join(".claude");

    // Find the correct project directory by searching for the session file
    let projects_dir = claude_dir.join("projects");

    // Check if projects directory exists
    if !projects_dir.exists() {
        log::error!("Projects directory not found at: {:?}", projects_dir);
        return Err("Projects directory not found".to_string());
    }

    // Search for the session file in all project directories
    let mut session_file_path = None;
    log::info!("Searching for session file {} in all project directories", run.session_id);

    if let Ok(entries) = std::fs::read_dir(&projects_dir) {
        for entry in entries.filter_map(Result::ok) {
            let path = entry.path();
            if path.is_dir() {
                let dir_name = path.file_name().unwrap_or_default().to_string_lossy();
                log::debug!("Checking project directory: {}", dir_name);

                let potential_session_file = path.join(format!("{}.jsonl", run.session_id));
                if potential_session_file.exists() {
                    log::info!("Found session file at: {:?}", potential_session_file);
                    session_file_path = Some(potential_session_file);
                    break;
                } else {
                    log::debug!("Session file not found in: {}", dir_name);
                }
            }
        }
    } else {
        log::error!("Failed to read projects directory");
    }

    // If we found the session file, read it
    if let Some(session_path) = session_file_path {
        match tokio::fs::read_to_string(&session_path).await {
            Ok(content) => Ok(content),
            Err(e) => {
                log::error!("Failed to read session file {}: {}", session_path.display(), e);
                // Fallback to live output if file read fails
                let live_output = registry.0.get_live_output(run_id)?;
                Ok(live_output)
            }
        }
    } else {
        // If session file not found, try the old method as fallback
        log::warn!("Session file not found for {}, trying legacy method", run.session_id);
        match read_session_jsonl(&run.session_id, &run.project_path).await {
            Ok(content) => Ok(content),
            Err(_) => {
                // Final fallback to live output
                let live_output = registry.0.get_live_output(run_id)?;
                Ok(live_output)
            }
        }
    }
}

/// Stream real-time session output by watching the JSONL file
#[tauri::command]
pub async fn stream_session_output(
    app: AppHandle,
    db: State<'_, AgentDb>,
    run_id: i64,
) -> Result<(), String> {
    // Get the session information
    let run = get_agent_run(db, run_id).await?;

    // If no session ID yet, can't stream
    if run.session_id.is_empty() {
        return Err("Session not started yet".to_string());
    }

    let session_id = run.session_id.clone();
    let project_path = run.project_path.clone();

    // Spawn a task to monitor the file
    tokio::spawn(async move {
        let claude_dir = match dirs::home_dir() {
            Some(home) => home.join(".claude").join("projects"),
            None => return,
        };

        let encoded_project = project_path.replace('/', "-");
        let project_dir = claude_dir.join(&encoded_project);
        let session_file = project_dir.join(format!("{}.jsonl", session_id));

        let mut last_size = 0u64;

        // Monitor file changes continuously while session is running
        loop {
            if session_file.exists() {
                if let Ok(metadata) = tokio::fs::metadata(&session_file).await {
                    let current_size = metadata.len();

                    if current_size > last_size {
                        // File has grown, read new content
                        if let Ok(content) = tokio::fs::read_to_string(&session_file).await {
                            let _ = app
                                .emit("session-output-update", &format!("{}:{}", run_id, content));
                        }
                        last_size = current_size;
                    }
                }
            } else {
                // If session file doesn't exist yet, keep waiting
                tokio::time::sleep(tokio::time::Duration::from_secs(2)).await;
                continue;
            }

            // Check if the session is still running by querying the database
            // If the session is no longer running, stop streaming
            if let Ok(app_dir) = app.path().app_data_dir() {
                if let Ok(conn) = rusqlite::Connection::open(app_dir.join("agents.db")) {
                if let Ok(status) = conn.query_row(
                    "SELECT status FROM agent_runs WHERE id = ?1",
                    rusqlite::params![run_id],
                    |row| row.get::<_, String>(0),
                ) {
                    if status != "running" {
                        debug!("Session {} is no longer running, stopping stream", run_id);
                        break;
                    }
                } else {
                    // If we can't query the status, assume it's still running
                    debug!(
                        "Could not query session status for {}, continuing stream",
                        run_id
                    );
                }
                } else {
                    debug!("Could not open database connection for session status check");
                }
            } else {
                debug!("Could not get app data dir for session status check");
            }

            tokio::time::sleep(tokio::time::Duration::from_millis(500)).await;
        }

        debug!("Stopped streaming for session {}", run_id);
    });

    Ok(())
}

/// Export a single agent to JSON format
#[tauri::command]
pub async fn export_agent(db: State<'_, AgentDb>, id: i64) -> Result<String, String> {
    let conn = db.0.lock().map_err(|e| e.to_string())?;

    // Fetch the agent
    let agent = conn
        .query_row(
            "SELECT name, icon, system_prompt, default_task, model, hooks FROM agents WHERE id = ?1",
            params![id],
            |row| {
                Ok(serde_json::json!({
                    "name": row.get::<_, String>(0)?,
                    "icon": row.get::<_, String>(1)?,
                    "system_prompt": row.get::<_, String>(2)?,
                    "default_task": row.get::<_, Option<String>>(3)?,
                    "model": row.get::<_, String>(4)?,
                    "hooks": row.get::<_, Option<String>>(5)?
                }))
            },
        )
        .map_err(|e| format!("Failed to fetch agent: {}", e))?;

    // Create the export wrapper
    let export_data = serde_json::json!({
        "version": 1,
        "exported_at": chrono::Utc::now().to_rfc3339(),
        "agent": agent
    });

    // Convert to pretty JSON string
    serde_json::to_string_pretty(&export_data)
        .map_err(|e| format!("Failed to serialize agent: {}", e))
}

/// Export agent to file with native dialog
#[tauri::command]
pub async fn export_agent_to_file(
    db: State<'_, AgentDb>,
    id: i64,
    file_path: String,
) -> Result<(), String> {
    // Get the JSON data
    let json_data = export_agent(db, id).await?;

    // Write to file
    std::fs::write(&file_path, json_data).map_err(|e| format!("Failed to write file: {}", e))?;

    Ok(())
}

/// Get the stored Claude binary path from settings
#[tauri::command]
pub async fn get_claude_binary_path(db: State<'_, AgentDb>) -> Result<Option<String>, String> {
    let conn = db.0.lock().map_err(|e| e.to_string())?;

    match conn.query_row(
        "SELECT value FROM app_settings WHERE key = 'claude_binary_path'",
        [],
        |row| row.get::<_, String>(0),
    ) {
        Ok(path) => Ok(Some(path)),
        Err(rusqlite::Error::QueryReturnedNoRows) => Ok(None),
        Err(e) => Err(format!("Failed to get Claude binary path: {}", e)),
    }
}

/// Set the Claude binary path in settings
#[tauri::command]
pub async fn set_claude_binary_path(db: State<'_, AgentDb>, path: String) -> Result<(), String> {
    let conn = db.0.lock().map_err(|e| e.to_string())?;

<<<<<<< HEAD
    // Special handling for bundled sidecar reference
    if path == "claude-code" {
        // For bundled sidecar, we don't need to validate file existence
        // as it's handled by Tauri's sidecar system
        conn.execute(
            "INSERT INTO app_settings (key, value) VALUES ('claude_binary_path', ?1)
             ON CONFLICT(key) DO UPDATE SET value = ?1",
            params![path],
        )
        .map_err(|e| format!("Failed to save Claude binary path: {}", e))?;

        info!("✅ Claude binary path updated to bundled sidecar: {}", path);
        return Ok(());
    }

    // Validate that the path exists and is executable for system installations
=======
    // Validate that the path exists and is executable
>>>>>>> 90afd6e5
    let path_buf = std::path::PathBuf::from(&path);
    if !path_buf.exists() {
        return Err(format!("File does not exist: {}", path));
    }

    // Check if it's executable (on Unix systems)
    #[cfg(unix)]
    {
        use std::os::unix::fs::PermissionsExt;
        let metadata = std::fs::metadata(&path_buf)
            .map_err(|e| format!("Failed to read file metadata: {}", e))?;
        let permissions = metadata.permissions();
        if permissions.mode() & 0o111 == 0 {
            return Err(format!("File is not executable: {}", path));
        }
    }

    // Insert or update the setting
    conn.execute(
        "INSERT INTO app_settings (key, value) VALUES ('claude_binary_path', ?1)
         ON CONFLICT(key) DO UPDATE SET value = ?1",
        params![path],
    )
    .map_err(|e| format!("Failed to save Claude binary path: {}", e))?;

    info!("✅ Claude binary path updated to: {}", path);
    Ok(())
}

/// Refresh the Claude binary path cache to use the newly saved path immediately
#[tauri::command]
pub async fn refresh_claude_binary_path(app: AppHandle) -> Result<String, String> {
    info!("🔄 Refreshing Claude binary path...");

    // Clear any internal caches and re-read from the database
    let current_path = find_claude_binary(&app)?;

    info!("✅ Claude binary path refreshed to: {}", current_path);
    Ok(current_path)
}

/// List all available Claude installations on the system
#[tauri::command]
pub async fn list_claude_installations(
    _app: AppHandle,
) -> Result<Vec<crate::claude_binary::ClaudeInstallation>, String> {
<<<<<<< HEAD
    info!("🔍 Discovering Claude installations...");
    let mut installations = crate::claude_binary::discover_claude_installations();
=======
    let installations = crate::claude_binary::discover_claude_installations();
>>>>>>> 90afd6e5

    if installations.is_empty() {
        warn!("No Claude Code installations found on the system");
        return Err("No Claude Code installations found on the system".to_string());
    }

<<<<<<< HEAD
    info!("Found {} Claude installation(s)", installations.len());

    // For bundled installations, execute the sidecar to get the actual version
    for installation in &mut installations {
        if installation.installation_type == crate::claude_binary::InstallationType::Bundled {
            // Try to get the version by executing the sidecar
            use tauri_plugin_shell::process::CommandEvent;

            // Create a temporary directory for the sidecar to run in
            let temp_dir = std::env::temp_dir();

            // Create sidecar command with --version flag
            let sidecar_cmd = match app
                .shell()
                .sidecar("claude-code") {
                Ok(cmd) => cmd.args(["--version"]).current_dir(&temp_dir),
                Err(e) => {
                    log::warn!("Failed to create sidecar command for version check: {}", e);
                    continue;
                }
            };

            // Spawn the sidecar and collect output
            match sidecar_cmd.spawn() {
                Ok((mut rx, _child)) => {
                    let mut stdout_output = String::new();
                    let mut stderr_output = String::new();

                    // Set a timeout for version check
                    let timeout = tokio::time::Duration::from_secs(5);
                    let start_time = tokio::time::Instant::now();

                    while let Ok(Some(event)) = tokio::time::timeout_at(
                        start_time + timeout,
                        rx.recv()
                    ).await {
                        match event {
                            CommandEvent::Stdout(data) => {
                                stdout_output.push_str(&String::from_utf8_lossy(&data));
                            }
                            CommandEvent::Stderr(data) => {
                                stderr_output.push_str(&String::from_utf8_lossy(&data));
                            }
                            CommandEvent::Terminated { .. } => {
                                break;
                            }
                            CommandEvent::Error(e) => {
                                log::warn!("Error during sidecar version check: {}", e);
                                break;
                            }
                            _ => {}
                        }
                    }

                    // Use regex to directly extract version pattern
                    let version_regex = regex::Regex::new(r"(\d+\.\d+\.\d+(?:-[a-zA-Z0-9.-]+)?(?:\+[a-zA-Z0-9.-]+)?)").ok();

                    if let Some(regex) = version_regex {
                        if let Some(captures) = regex.captures(&stdout_output) {
                            if let Some(version_match) = captures.get(1) {
                                installation.version = Some(version_match.as_str().to_string());
                                info!("Bundled sidecar version: {}", version_match.as_str());
                            }
                        }
                    }
                }
                Err(e) => {
                    log::warn!("Failed to spawn sidecar for version check: {}", e);
                }
            }
        }
    }

=======
>>>>>>> 90afd6e5
    Ok(installations)
}

/// Helper function to create a tokio Command with proper environment variables
/// This ensures commands like Claude can find Node.js and other dependencies
fn create_command_with_env(program: &str) -> Command {
    // Convert std::process::Command to tokio::process::Command
    let _std_cmd = crate::claude_binary::create_command_with_env(program);

    // Create a new tokio Command from the program path
    let mut tokio_cmd = Command::new(program);

    // Copy over all environment variables from the std::process::Command
    // This is a workaround since we can't directly convert between the two types
    for (key, value) in std::env::vars() {
        if key == "PATH"
            || key == "HOME"
            || key == "USER"
            || key == "SHELL"
            || key == "LANG"
            || key == "LC_ALL"
            || key.starts_with("LC_")
            || key == "NODE_PATH"
            || key == "NVM_DIR"
            || key == "NVM_BIN"
            || key == "HOMEBREW_PREFIX"
            || key == "HOMEBREW_CELLAR"
        {
            tokio_cmd.env(&key, &value);
        }
    }

    // Add NVM support if the program is in an NVM directory
    if program.contains("/.nvm/versions/node/") {
        if let Some(node_bin_dir) = std::path::Path::new(program).parent() {
            let current_path = std::env::var("PATH").unwrap_or_default();
            let node_bin_str = node_bin_dir.to_string_lossy();
            if !current_path.contains(&node_bin_str.as_ref()) {
                let new_path = format!("{}:{}", node_bin_str, current_path);
                tokio_cmd.env("PATH", new_path);
            }
        }
    }

    // Ensure PATH contains common Homebrew locations
    if let Ok(existing_path) = std::env::var("PATH") {
        let mut paths: Vec<&str> = existing_path.split(':').collect();
        for p in ["/opt/homebrew/bin", "/usr/local/bin", "/usr/bin", "/bin"].iter() {
            if !paths.contains(p) {
                paths.push(p);
            }
        }
        let joined = paths.join(":");
        tokio_cmd.env("PATH", joined);
    } else {
        tokio_cmd.env("PATH", "/opt/homebrew/bin:/usr/local/bin:/usr/bin:/bin");
    }

    tokio_cmd
}

/// Import an agent from JSON data
#[tauri::command]
pub async fn import_agent(db: State<'_, AgentDb>, json_data: String) -> Result<Agent, String> {
    // Parse the JSON data
    let export_data: AgentExport =
        serde_json::from_str(&json_data).map_err(|e| format!("Invalid JSON format: {}", e))?;

    // Validate version
    if export_data.version != 1 {
        return Err(format!(
            "Unsupported export version: {}. This version of the app only supports version 1.",
            export_data.version
        ));
    }

    let agent_data = export_data.agent;
    let conn = db.0.lock().map_err(|e| e.to_string())?;

    // Check if an agent with the same name already exists
    let existing_count: i64 = conn
        .query_row(
            "SELECT COUNT(*) FROM agents WHERE name = ?1",
            params![agent_data.name],
            |row| row.get(0),
        )
        .map_err(|e| e.to_string())?;

    // If agent with same name exists, append a suffix
    let final_name = if existing_count > 0 {
        format!("{} (Imported)", agent_data.name)
    } else {
        agent_data.name
    };

    // Create the agent
    conn.execute(
        "INSERT INTO agents (name, icon, system_prompt, default_task, model, enable_file_read, enable_file_write, enable_network, hooks, source) VALUES (?1, ?2, ?3, ?4, ?5, 1, 1, 0, ?6, ?7)",
        params![
            final_name,
            agent_data.icon,
            agent_data.system_prompt,
            agent_data.default_task,
            agent_data.model,
            agent_data.hooks,
            "claudia"
        ],
    )
    .map_err(|e| format!("Failed to create agent: {}", e))?;

    let id = conn.last_insert_rowid();

    // Fetch the created agent
    let agent = conn
        .query_row(
            "SELECT id, name, icon, system_prompt, default_task, model, enable_file_read, enable_file_write, enable_network, hooks, source, created_at, updated_at FROM agents WHERE id = ?1",
            params![id],
            |row| {
                Ok(Agent {
                    id: Some(row.get(0)?),
                    name: row.get(1)?,
                    icon: row.get(2)?,
                    system_prompt: row.get(3)?,
                    default_task: row.get(4)?,
                    model: row.get(5)?,
                    enable_file_read: row.get(6)?,
                    enable_file_write: row.get(7)?,
                    enable_network: row.get(8)?,
                    hooks: row.get(9)?,
                    source: row.get(10)?,
                    created_at: row.get(11)?,
                    updated_at: row.get(12)?,
                })
            },
        )
        .map_err(|e| format!("Failed to fetch created agent: {}", e))?;

    Ok(agent)
}

/// Import an agent from JSON data with source
pub async fn import_agent_with_source(db: State<'_, AgentDb>, json_data: String, source: Option<String>) -> Result<Agent, String> {
    // Parse the JSON data
    let export_data: AgentExport =
        serde_json::from_str(&json_data).map_err(|e| format!("Invalid JSON format: {}", e))?;

    // Validate version
    if export_data.version != 1 {
        return Err(format!(
            "Unsupported export version: {}. This version of the app only supports version 1.",
            export_data.version
        ));
    }

    let agent_data = export_data.agent;
    let conn = db.0.lock().map_err(|e| e.to_string())?;
    let source = source.unwrap_or_else(|| "claudia".to_string());

    // Check if an agent with the same name already exists
    let existing_count: i64 = conn
        .query_row(
            "SELECT COUNT(*) FROM agents WHERE name = ?1",
            params![agent_data.name],
            |row| row.get(0),
        )
        .map_err(|e| e.to_string())?;

    // If agent with same name exists, append a suffix
    let final_name = if existing_count > 0 {
        format!("{} (Imported)", agent_data.name)
    } else {
        agent_data.name
    };

    // Create the agent
    conn.execute(
        "INSERT INTO agents (name, icon, system_prompt, default_task, model, enable_file_read, enable_file_write, enable_network, hooks, source) VALUES (?1, ?2, ?3, ?4, ?5, 1, 1, 0, ?6, ?7)",
        params![
            final_name,
            agent_data.icon,
            agent_data.system_prompt,
            agent_data.default_task,
            agent_data.model,
            agent_data.hooks,
            source
        ],
    )
    .map_err(|e| format!("Failed to create agent: {}", e))?;

    let id = conn.last_insert_rowid();

    // Fetch the created agent
    let agent = conn
        .query_row(
            "SELECT id, name, icon, system_prompt, default_task, model, enable_file_read, enable_file_write, enable_network, hooks, source, created_at, updated_at FROM agents WHERE id = ?1",
            params![id],
            |row| {
                Ok(Agent {
                    id: Some(row.get(0)?),
                    name: row.get(1)?,
                    icon: row.get(2)?,
                    system_prompt: row.get(3)?,
                    default_task: row.get(4)?,
                    model: row.get(5)?,
                    enable_file_read: row.get(6)?,
                    enable_file_write: row.get(7)?,
                    enable_network: row.get(8)?,
                    hooks: row.get(9)?,
                    source: row.get(10)?,
                    created_at: row.get(11)?,
                    updated_at: row.get(12)?,
                })
            },
        )
        .map_err(|e| format!("Failed to fetch created agent: {}", e))?;

    Ok(agent)
}

/// Import agent from file
#[tauri::command]
pub async fn import_agent_from_file(
    db: State<'_, AgentDb>,
    file_path: String,
    source: Option<String>,
) -> Result<Agent, String> {
    // Read the file
    let json_data =
        std::fs::read_to_string(&file_path).map_err(|e| format!("Failed to read file: {}", e))?;

    // Import the agent with source
    import_agent_with_source(db, json_data, source).await
}

// GitHub Agent Import functionality

/// Represents a GitHub agent file from the API
#[derive(Debug, Serialize, Deserialize, Clone)]
pub struct GitHubAgentFile {
    pub name: String,
    pub path: String,
    pub download_url: String,
    pub size: i64,
    pub sha: String,
}

/// Represents the GitHub API response for directory contents
#[derive(Debug, Deserialize)]
struct GitHubApiResponse {
    name: String,
    path: String,
    sha: String,
    size: i64,
    download_url: Option<String>,
    #[serde(rename = "type")]
    file_type: String,
}

/// Fetch list of agents from GitHub repository
#[tauri::command]
pub async fn fetch_github_agents() -> Result<Vec<GitHubAgentFile>, String> {
    info!("Fetching agents from GitHub repository...");

    let client = reqwest::Client::new();
    let url = "https://api.github.com/repos/getAsterisk/claudia/contents/cc_agents";

    let response = client
        .get(url)
        .header("Accept", "application/vnd.github+json")
        .header("User-Agent", "Claudia-App")
        .send()
        .await
        .map_err(|e| format!("Failed to fetch from GitHub: {}", e))?;

    if !response.status().is_success() {
        let status = response.status();
        let error_text = response.text().await.unwrap_or_default();
        return Err(format!("GitHub API error ({}): {}", status, error_text));
    }

    let api_files: Vec<GitHubApiResponse> = response
        .json()
        .await
        .map_err(|e| format!("Failed to parse GitHub response: {}", e))?;

    // Filter only .claudia.json files
    let agent_files: Vec<GitHubAgentFile> = api_files
        .into_iter()
        .filter(|f| f.name.ends_with(".claudia.json") && f.file_type == "file")
        .filter_map(|f| {
            f.download_url.map(|download_url| GitHubAgentFile {
                name: f.name,
                path: f.path,
                download_url,
                size: f.size,
                sha: f.sha,
            })
        })
        .collect();

    info!("Found {} agents on GitHub", agent_files.len());
    Ok(agent_files)
}

/// Fetch and preview a specific agent from GitHub
#[tauri::command]
pub async fn fetch_github_agent_content(download_url: String) -> Result<AgentExport, String> {
    info!("Fetching agent content from: {}", download_url);

    let client = reqwest::Client::new();
    let response = client
        .get(&download_url)
        .header("Accept", "application/json")
        .header("User-Agent", "Claudia-App")
        .send()
        .await
        .map_err(|e| format!("Failed to download agent: {}", e))?;

    if !response.status().is_success() {
        return Err(format!(
            "Failed to download agent: HTTP {}",
            response.status()
        ));
    }

    let json_text = response
        .text()
        .await
        .map_err(|e| format!("Failed to read response: {}", e))?;

    // Parse and validate the agent data
    let export_data: AgentExport = serde_json::from_str(&json_text)
        .map_err(|e| format!("Invalid agent JSON format: {}", e))?;

    // Validate version
    if export_data.version != 1 {
        return Err(format!(
            "Unsupported agent version: {}",
            export_data.version
        ));
    }

    Ok(export_data)
}

/// Import an agent directly from GitHub
#[tauri::command]
pub async fn import_agent_from_github(
    db: State<'_, AgentDb>,
    download_url: String,
) -> Result<Agent, String> {
    info!("Importing agent from GitHub: {}", download_url);

    // First, fetch the agent content
    let export_data = fetch_github_agent_content(download_url).await?;

    // Convert to JSON string and use existing import logic
    let json_data = serde_json::to_string(&export_data)
        .map_err(|e| format!("Failed to serialize agent data: {}", e))?;

    // Import using existing function
    import_agent(db, json_data).await
}

/// Load agent session history from JSONL file
/// Similar to Claude Code's load_session_history, but searches across all project directories
#[tauri::command]
pub async fn load_agent_session_history(
    session_id: String,
) -> Result<Vec<serde_json::Value>, String> {
    log::info!("Loading agent session history for session: {}", session_id);

    let claude_dir = dirs::home_dir()
        .ok_or("Failed to get home directory")?
        .join(".claude");

    let projects_dir = claude_dir.join("projects");

    if !projects_dir.exists() {
        log::error!("Projects directory not found at: {:?}", projects_dir);
        return Err("Projects directory not found".to_string());
    }

    // Search for the session file in all project directories
    let mut session_file_path = None;
    log::info!("Searching for session file {} in all project directories", session_id);

    if let Ok(entries) = std::fs::read_dir(&projects_dir) {
        for entry in entries.filter_map(Result::ok) {
            let path = entry.path();
            if path.is_dir() {
                let dir_name = path.file_name().unwrap_or_default().to_string_lossy();
                log::debug!("Checking project directory: {}", dir_name);

                let potential_session_file = path.join(format!("{}.jsonl", session_id));
                if potential_session_file.exists() {
                    log::info!("Found session file at: {:?}", potential_session_file);
                    session_file_path = Some(potential_session_file);
                    break;
                } else {
                    log::debug!("Session file not found in: {}", dir_name);
                }
            }
        }
    } else {
        log::error!("Failed to read projects directory");
    }

    if let Some(session_path) = session_file_path {
        let file = std::fs::File::open(&session_path)
            .map_err(|e| format!("Failed to open session file: {}", e))?;

        let reader = BufReader::new(file);
        let mut messages = Vec::new();

        for line in reader.lines() {
            if let Ok(line) = line {
                if let Ok(json) = serde_json::from_str::<serde_json::Value>(&line) {
                    messages.push(json);
                }
            }
        }

        Ok(messages)
    } else {
        Err(format!("Session file not found: {}", session_id))
    }
}
/// Parse agent markdown file to extract metadata and content
fn parse_agent_markdown(content: &str, file_name: &str) -> Result<(String, String, String, String, String), String> {
    let lines: Vec<&str> = content.lines().collect();
    let mut name = file_name.trim_end_matches(".md").to_string();
    let mut description = String::new();
    let mut icon = "bot".to_string();
    let mut color = "blue".to_string();
    let mut system_prompt = String::new();
    let mut in_frontmatter = false;
    let mut frontmatter_ended = false;

    for (i, line) in lines.iter().enumerate() {
        if i == 0 && line.starts_with("---") {
            in_frontmatter = true;
            continue;
        }

        if in_frontmatter && line.starts_with("---") {
            in_frontmatter = false;
            frontmatter_ended = true;
            continue;
        }

        if in_frontmatter {
            if let Some(colon_pos) = line.find(':') {
                let key = line[..colon_pos].trim();
                let value = line[colon_pos + 1..].trim().trim_matches('"');

                match key {
                    "name" => name = value.to_string(),
                    "description" => description = value.to_string(),
                    "icon" => icon = value.to_string(),
                    "color" => color = value.to_string(),
                    _ => {}
                }
            }
        } else if frontmatter_ended || !in_frontmatter {
            // This is the system prompt content
            if !line.trim().is_empty() || !system_prompt.is_empty() {
                if !system_prompt.is_empty() {
                    system_prompt.push('\n');
                }
                system_prompt.push_str(line);
            }
        }
    }

    // If no description was found in frontmatter, use the first non-empty line as description
    if description.is_empty() && !system_prompt.is_empty() {
        if let Some(first_line) = system_prompt.lines().find(|line| !line.trim().is_empty()) {
            description = first_line.trim().to_string();
            if description.len() > 100 {
                description = format!("{}...", &description[..97]);
            }
        }
    }

    Ok((name, description, system_prompt.trim().to_string(), icon, color))
}

/// List native agents directly from .claude/agents directory (without importing to DB)
#[tauri::command]
pub async fn list_native_agents() -> Result<Vec<Agent>, String> {
    info!("Listing native agents from .claude/agents");

    let home_dir = dirs::home_dir()
        .ok_or("Could not find home directory")?;
    let agents_dir = home_dir.join(".claude").join("agents");

    if !agents_dir.exists() {
        info!("No .claude/agents directory found");
        return Ok(vec![]);
    }

    let mut agents = Vec::new();
    let mut agent_id = 1000; // Use high IDs to avoid conflict with DB agents

    // Read all .md files in the agents directory
    let entries = std::fs::read_dir(&agents_dir)
        .map_err(|e| format!("Failed to read agents directory: {}", e))?;

    for entry in entries {
        let entry = entry.map_err(|e| format!("Failed to read directory entry: {}", e))?;
        let path = entry.path();

        if let Some(extension) = path.extension() {
            if extension == "md" {
                let file_name = path.file_name()
                    .and_then(|name| name.to_str())
                    .unwrap_or("unknown");

                info!("Processing native agent file: {}", file_name);

                // Read the file content
                let content = std::fs::read_to_string(&path)
                    .map_err(|e| format!("Failed to read {}: {}", file_name, e))?;

                // Parse the frontmatter and content
                match parse_agent_markdown(&content, file_name) {
                    Ok((name, description, system_prompt, icon, _color)) => {
                        agents.push(Agent {
                            id: Some(agent_id),
                            name,
                            icon,
                            system_prompt,
                            default_task: Some(description),
                            model: "claude-3-5-sonnet-20241022".to_string(),
                            enable_file_read: true,
                            enable_file_write: true,
                            enable_network: true,
                            hooks: None,
                            source: Some("native".to_string()),
                            created_at: chrono::Utc::now().to_rfc3339(),
                            updated_at: chrono::Utc::now().to_rfc3339(),
                        });
                        agent_id += 1;
                    }
                    Err(e) => {
                        warn!("Failed to parse agent file {}: {}", file_name, e);
                    }
                }
            }
        }
    }

    info!("Found {} native agents", agents.len());
    Ok(agents)
}

/// Import native agents from .claude/agents directory
#[tauri::command]
pub async fn import_native_agents(db: State<'_, AgentDb>) -> Result<u32, String> {
    info!("Importing native agents from .claude/agents");

    let home_dir = dirs::home_dir()
        .ok_or("Could not find home directory")?;
    let agents_dir = home_dir.join(".claude").join("agents");

    if !agents_dir.exists() {
        info!("No .claude/agents directory found");
        return Ok(0);
    }

    let conn = db.0.lock().map_err(|e| e.to_string())?;
    let mut imported_count = 0;

    // Read all .md files in the agents directory
    let entries = std::fs::read_dir(&agents_dir)
        .map_err(|e| format!("Failed to read agents directory: {}", e))?;

    for entry in entries {
        let entry = entry.map_err(|e| format!("Failed to read directory entry: {}", e))?;
        let path = entry.path();

        if let Some(extension) = path.extension() {
            if extension == "md" {
                let file_name = path.file_name()
                    .and_then(|name| name.to_str())
                    .unwrap_or("unknown");

                info!("Processing native agent file for import: {}", file_name);

                // Read the file content
                let content = std::fs::read_to_string(&path)
                    .map_err(|e| format!("Failed to read {}: {}", file_name, e))?;

                // Parse the frontmatter and content
                match parse_agent_markdown(&content, file_name) {
                    Ok((name, description, system_prompt, icon, _color)) => {
                        // Check if agent already exists
                        let existing_count: i64 = conn
                            .query_row(
                                "SELECT COUNT(*) FROM agents WHERE name = ?1 AND source = 'native'",
                                params![name],
                                |row| row.get(0),
                            )
                            .map_err(|e| e.to_string())?;

                        if existing_count > 0 {
                            info!("Agent '{}' already exists, skipping", name);
                            continue;
                        }

                        // Insert the agent into database
                        conn.execute(
                            "INSERT INTO agents (name, icon, system_prompt, default_task, model, enable_file_read, enable_file_write, enable_network, hooks, source, created_at, updated_at) VALUES (?1, ?2, ?3, ?4, ?5, ?6, ?7, ?8, ?9, ?10, ?11, ?12)",
                            params![
                                &name,
                                &icon,
                                &system_prompt,
                                &description, // Use description as default_task
                                "claude-3-5-sonnet-20241022", // Default model
                                true, // enable_file_read
                                true, // enable_file_write
                                true, // enable_network
                                None::<String>, // hooks
                                "native", // source
                                chrono::Utc::now().to_rfc3339(),
                                chrono::Utc::now().to_rfc3339()
                            ],
                        ).map_err(|e| format!("Failed to insert agent '{}': {}", name, e))?;

                        imported_count += 1;
                        info!("Successfully imported agent: {}", name);
                    }
                    Err(e) => {
                        warn!("Failed to parse agent file {}: {}", file_name, e);
                    }
                }
            }
        }
    }

    info!("Imported {} native agents", imported_count);
    Ok(imported_count)
}

/// Delete all native agents from database (keeping .claude/agents files intact)
#[tauri::command]
pub async fn delete_native_agents(db: State<'_, AgentDb>) -> Result<u32, String> {
    info!("Deleting native agents from database");
    let conn = db.0.lock().map_err(|e| e.to_string())?;

    // First, let's debug what's actually in the database
    let mut stmt = conn
        .prepare("SELECT id, name, source FROM agents")
        .map_err(|e| e.to_string())?;

    let agent_rows = stmt
        .query_map([], |row| {
            Ok((
                row.get::<_, i64>(0)?,
                row.get::<_, String>(1)?,
                row.get::<_, Option<String>>(2)?,
            ))
        })
        .map_err(|e| e.to_string())?;

    let mut all_agents = Vec::new();
    for agent in agent_rows {
        let agent = agent.map_err(|e| e.to_string())?;
        all_agents.push(agent);
    }

    info!("Found {} total agents in database", all_agents.len());
    for (id, name, source) in &all_agents {
        info!("Agent {}: {} (source: {:?})", id, name, source);
    }

    // Delete agents where source is 'native'
    let deleted = conn
        .execute("DELETE FROM agents WHERE source = 'native'", [])
        .map_err(|e| e.to_string())?;

    info!("Deleted {} native agents from database", deleted);
    Ok(deleted as u32)
}<|MERGE_RESOLUTION|>--- conflicted
+++ resolved
@@ -809,10 +809,7 @@
 
     // Set working directory
     sidecar_cmd = sidecar_cmd.current_dir(project_path);
-<<<<<<< HEAD
-
-=======
-    
+
     // Pass through proxy environment variables if they exist (only uppercase)
     for (key, value) in std::env::vars() {
         if key == "HTTP_PROXY"
@@ -824,8 +821,6 @@
             sidecar_cmd = sidecar_cmd.env(&key, &value);
         }
     }
-    
->>>>>>> 90afd6e5
     Ok(sidecar_cmd)
 }
 
@@ -865,14 +860,6 @@
 ) -> Result<i64, String> {
     // Build the sidecar command
     let sidecar_cmd = create_agent_sidecar_command(&app, args, &project_path)?;
-<<<<<<< HEAD
-
-    // Spawn the sidecar process
-    let (mut rx, child) = sidecar_cmd
-        .spawn()
-        .map_err(|e| format!("Failed to spawn Claude sidecar: {}", e))?;
-=======
->>>>>>> 90afd6e5
 
     // Spawn the process
     info!("🚀 Spawning Claude sidecar process...");
@@ -963,40 +950,12 @@
                         output.push('\n');
                     }
 
-<<<<<<< HEAD
-                        // Also store in process registry for cross-session access
-                        let _ = registry_clone.append_live_output(run_id, &line);
-
-                        // Extract session ID from JSONL output
-                        if let Ok(json) = serde_json::from_str::<JsonValue>(&line) {
-                            // Claude Code uses "session_id" (underscore), not "sessionId"
-                            if json.get("type").and_then(|t| t.as_str()) == Some("system") &&
-                               json.get("subtype").and_then(|s| s.as_str()) == Some("init") {
-                                if let Some(sid) = json.get("session_id").and_then(|s| s.as_str()) {
-                                    if let Ok(mut current_session_id) = session_id_holder_clone.lock() {
-                                        if current_session_id.is_none() {
-                                            *current_session_id = Some(sid.to_string());
-                                            info!("🔑 Extracted session ID: {}", sid);
-
-                                            // Update database immediately with session ID
-                                            if let Ok(conn) = Connection::open(&db_path_for_stream) {
-                                                match conn.execute(
-                                                    "UPDATE agent_runs SET session_id = ?1 WHERE id = ?2",
-                                                    params![sid, run_id],
-                                                ) {
-                                                    Ok(rows) => {
-                                                        if rows > 0 {
-                                                            info!("✅ Updated agent run {} with session ID immediately", run_id);
-                                                        }
-                                                    }
-                                                    Err(e) => {
-                                                        error!("❌ Failed to update session ID immediately: {}", e);
-=======
                     // Also store in process registry
                     let _ = registry_clone.append_live_output(run_id, &line);
 
                     // Extract session ID from JSONL output
                     if let Ok(json) = serde_json::from_str::<JsonValue>(&line) {
+                        // Claude Code uses "session_id" (underscore), not "sessionId"
                         if json.get("type").and_then(|t| t.as_str()) == Some("system") &&
                            json.get("subtype").and_then(|s| s.as_str()) == Some("init") {
                             if let Some(sid) = json.get("session_id").and_then(|s| s.as_str()) {
@@ -1004,7 +963,7 @@
                                     if current_session_id.is_empty() {
                                         *current_session_id = sid.to_string();
                                         info!("🔑 Extracted session ID: {}", sid);
-                                        
+
                                         // Update database immediately with session ID
                                         if let Ok(conn) = Connection::open(&db_path_for_sidecar) {
                                             match conn.execute(
@@ -1014,7 +973,6 @@
                                                 Ok(rows) => {
                                                     if rows > 0 {
                                                         info!("✅ Updated agent run {} with session ID immediately", run_id);
->>>>>>> 90afd6e5
                                                     }
                                                 }
                                                 Err(e) => {
@@ -1040,7 +998,7 @@
                 }
                 CommandEvent::Terminated(payload) => {
                     info!("Claude sidecar process terminated with code: {:?}", payload.code);
-                    
+
                     // Get the session ID
                     let extracted_session_id = if let Ok(sid) = session_id.lock() {
                         sid.clone()
@@ -1847,7 +1805,6 @@
 pub async fn set_claude_binary_path(db: State<'_, AgentDb>, path: String) -> Result<(), String> {
     let conn = db.0.lock().map_err(|e| e.to_string())?;
 
-<<<<<<< HEAD
     // Special handling for bundled sidecar reference
     if path == "claude-code" {
         // For bundled sidecar, we don't need to validate file existence
@@ -1864,9 +1821,6 @@
     }
 
     // Validate that the path exists and is executable for system installations
-=======
-    // Validate that the path exists and is executable
->>>>>>> 90afd6e5
     let path_buf = std::path::PathBuf::from(&path);
     if !path_buf.exists() {
         return Err(format!("File does not exist: {}", path));
@@ -1911,21 +1865,16 @@
 /// List all available Claude installations on the system
 #[tauri::command]
 pub async fn list_claude_installations(
-    _app: AppHandle,
+    app: AppHandle,
 ) -> Result<Vec<crate::claude_binary::ClaudeInstallation>, String> {
-<<<<<<< HEAD
     info!("🔍 Discovering Claude installations...");
     let mut installations = crate::claude_binary::discover_claude_installations();
-=======
-    let installations = crate::claude_binary::discover_claude_installations();
->>>>>>> 90afd6e5
 
     if installations.is_empty() {
         warn!("No Claude Code installations found on the system");
         return Err("No Claude Code installations found on the system".to_string());
     }
 
-<<<<<<< HEAD
     info!("Found {} Claude installation(s)", installations.len());
 
     // For bundled installations, execute the sidecar to get the actual version
@@ -1999,8 +1948,6 @@
         }
     }
 
-=======
->>>>>>> 90afd6e5
     Ok(installations)
 }
 
