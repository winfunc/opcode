--- conflicted
+++ resolved
@@ -2,11 +2,7 @@
 import ReactDOM from "react-dom/client";
 import App from "./App";
 import { ErrorBoundary } from "./components/ErrorBoundary";
-<<<<<<< HEAD
 import { ThemeProvider } from "./contexts/ThemeContext";
-import "./styles.css";
-=======
->>>>>>> f1377833
 import "./assets/shimmer.css";
 import "./styles.css";
 
