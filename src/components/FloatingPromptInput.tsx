import React, { useState, useRef, useEffect } from "react";
import { motion, AnimatePresence } from "framer-motion";
import {
  Send,
  Maximize2,
  Minimize2,
  ChevronUp,
  Sparkles,
  Zap,
  Square,
  Brain,
  Lightbulb,
  Cpu,
  Rocket,
  
} from "lucide-react";
import { cn } from "@/lib/utils";
import { Button } from "@/components/ui/button";
import { Popover } from "@/components/ui/popover";
import { Textarea } from "@/components/ui/textarea";
import { TooltipProvider, TooltipSimple, Tooltip, TooltipTrigger, TooltipContent } from "@/components/ui/tooltip-modern";
import { FilePicker } from "./FilePicker";
import { SlashCommandPicker } from "./SlashCommandPicker";
import { ImagePreview } from "./ImagePreview";
import { type FileEntry, type SlashCommand, api } from "@/lib/api";
import { getCurrentWebviewWindow } from "@tauri-apps/api/webviewWindow";

interface FloatingPromptInputProps {
  /**
   * Callback when prompt is sent
   */
  onSend: (prompt: string, model: string) => void;
  /**
   * Whether the input is loading
   */
  isLoading?: boolean;
  /**
   * Whether the input is disabled
   */
  disabled?: boolean;
  /**
   * Default model to select
   */
  defaultModel?: string;
  /**
   * Project path for file picker
   */
  projectPath?: string;
  /**
   * Optional className for styling
   */
  className?: string;
  /**
   * Callback when cancel is clicked (only during loading)
   */
  onCancel?: () => void;
  /**
   * Extra menu items to display in the prompt bar
   */
  extraMenuItems?: React.ReactNode;
}

export interface FloatingPromptInputRef {
  addImage: (imagePath: string) => void;
}

/**
 * Thinking mode type definition
 */
type ThinkingMode = "auto" | "think" | "think_hard" | "think_harder" | "ultrathink";

/**
 * Thinking mode configuration
 */
type ThinkingModeConfig = {
  id: ThinkingMode;
  name: string;
  description: string;
  level: number; // 0-4 for visual indicator
  phrase?: string; // The phrase to append
  icon: React.ReactNode;
  color: string;
  shortName: string;
};

const THINKING_MODES: ThinkingModeConfig[] = [
  {
    id: "auto",
    name: "Auto",
    description: "Let Claude decide",
    level: 0,
    icon: <Sparkles className="h-3.5 w-3.5" />,
    color: "text-muted-foreground",
    shortName: "A"
  },
  {
    id: "think",
    name: "Think",
    description: "Basic reasoning",
    level: 1,
    phrase: "think",
    icon: <Lightbulb className="h-3.5 w-3.5" />,
    color: "text-primary",
    shortName: "T"
  },
  {
    id: "think_hard",
    name: "Think Hard",
    description: "Deeper analysis",
    level: 2,
    phrase: "think hard",
    icon: <Brain className="h-3.5 w-3.5" />,
    color: "text-primary",
    shortName: "T+"
  },
  {
    id: "think_harder",
    name: "Think Harder",
    description: "Extensive reasoning",
    level: 3,
    phrase: "think harder",
    icon: <Cpu className="h-3.5 w-3.5" />,
    color: "text-primary",
    shortName: "T++"
  },
  {
    id: "ultrathink",
    name: "Ultrathink",
    description: "Maximum computation",
    level: 4,
    phrase: "ultrathink",
    icon: <Rocket className="h-3.5 w-3.5" />,
    color: "text-primary",
    shortName: "Ultra"
  }
];

/**
 * ThinkingModeIndicator component - Shows visual indicator bars for thinking level
 */
const ThinkingModeIndicator: React.FC<{ level: number; color?: string }> = ({ level, color: _color }) => {
  const getBarColor = (barIndex: number) => {
    if (barIndex > level) return "bg-muted";
    return "bg-primary";
  };
  
  return (
    <div className="flex items-center gap-0.5">
      {[1, 2, 3, 4].map((i) => (
        <div
          key={i}
          className={cn(
            "w-1 h-3 rounded-full transition-all duration-200",
            getBarColor(i),
            i <= level && "shadow-sm"
          )}
        />
      ))}
    </div>
  );
};

type Model = {
  id: string;
  name: string;
  description: string;
  icon: React.ReactNode;
<<<<<<< HEAD
  group: "default" | "custom" | "env";
=======
  shortName: string;
  color: string;
>>>>>>> 1fa2106d
};

const DEFAULT_MODELS: Model[] = [
  {
    id: "sonnet",
    name: "Claude 4 Sonnet",
    description: "Faster, efficient for most tasks",
<<<<<<< HEAD
    icon: <Zap className="h-4 w-4" />,
    group: "default"
=======
    icon: <Zap className="h-3.5 w-3.5" />,
    shortName: "S",
    color: "text-primary"
>>>>>>> 1fa2106d
  },
  {
    id: "opus", 
    name: "Claude 4 Opus",
    description: "More capable, better for complex tasks",
<<<<<<< HEAD
    icon: <Sparkles className="h-4 w-4" />,
    group: "default"
=======
    icon: <Zap className="h-3.5 w-3.5" />,
    shortName: "O",
    color: "text-primary"
>>>>>>> 1fa2106d
  }
];

/**
 * FloatingPromptInput component - Fixed position prompt input with model picker
 * 
 * @example
 * const promptRef = useRef<FloatingPromptInputRef>(null);
 * <FloatingPromptInput
 *   ref={promptRef}
 *   onSend={(prompt, model) => console.log('Send:', prompt, model)}
 *   isLoading={false}
 * />
 */
const FloatingPromptInputInner = (
  {
    onSend,
    isLoading = false,
    disabled = false,
    defaultModel = "sonnet",
    projectPath,
    className,
    onCancel,
    extraMenuItems,
  }: FloatingPromptInputProps,
  ref: React.Ref<FloatingPromptInputRef>,
) => {
  const [prompt, setPrompt] = useState("");
  const [selectedModel, setSelectedModel] = useState<string>(defaultModel || "sonnet");
  const [selectedThinkingMode, setSelectedThinkingMode] = useState<ThinkingMode>("auto");
  const [isExpanded, setIsExpanded] = useState(false);
  const [modelPickerOpen, setModelPickerOpen] = useState(false);
  const [thinkingModePickerOpen, setThinkingModePickerOpen] = useState(false);
  const [showFilePicker, setShowFilePicker] = useState(false);
  const [availableModels, setAvailableModels] = useState<Model[]>(DEFAULT_MODELS);
  const [filePickerQuery, setFilePickerQuery] = useState("");
  const [showSlashCommandPicker, setShowSlashCommandPicker] = useState(false);
  const [slashCommandQuery, setSlashCommandQuery] = useState("");
  const [cursorPosition, setCursorPosition] = useState(0);
  const [embeddedImages, setEmbeddedImages] = useState<string[]>([]);
  const [dragActive, setDragActive] = useState(false);

  const textareaRef = useRef<HTMLTextAreaElement>(null);
  const expandedTextareaRef = useRef<HTMLTextAreaElement>(null);
  const unlistenDragDropRef = useRef<(() => void) | null>(null);
  const [textareaHeight, setTextareaHeight] = useState<number>(48);

  // Expose a method to add images programmatically
  React.useImperativeHandle(
    ref,
    () => ({
      addImage: (imagePath: string) => {
        setPrompt(currentPrompt => {
          const existingPaths = extractImagePaths(currentPrompt);
          if (existingPaths.includes(imagePath)) {
            return currentPrompt; // Image already added
          }

          // Wrap path in quotes if it contains spaces
          const mention = imagePath.includes(' ') ? `@"${imagePath}"` : `@${imagePath}`;
          const newPrompt = currentPrompt + (currentPrompt.endsWith(' ') || currentPrompt === '' ? '' : ' ') + mention + ' ';

          // Focus the textarea
          setTimeout(() => {
            const target = isExpanded ? expandedTextareaRef.current : textareaRef.current;
            target?.focus();
            target?.setSelectionRange(newPrompt.length, newPrompt.length);
          }, 0);

          return newPrompt;
        });
      }
    }),
    [isExpanded]
  );

  // Helper function to check if a file is an image
  const isImageFile = (path: string): boolean => {
    // Check if it's a data URL
    if (path.startsWith('data:image/')) {
      return true;
    }
    // Otherwise check file extension
    const ext = path.split('.').pop()?.toLowerCase();
    return ['png', 'jpg', 'jpeg', 'gif', 'svg', 'webp', 'ico', 'bmp'].includes(ext || '');
  };

  // Extract image paths from prompt text
  const extractImagePaths = (text: string): string[] => {
    console.log('[extractImagePaths] Input text length:', text.length);
    
    // Updated regex to handle both quoted and unquoted paths
    // Pattern 1: @"path with spaces or data URLs" - quoted paths
    // Pattern 2: @path - unquoted paths (continues until @ or end)
    const quotedRegex = /@"([^"]+)"/g;
    const unquotedRegex = /@([^@\n\s]+)/g;
    
    const pathsSet = new Set<string>(); // Use Set to ensure uniqueness
    
    // First, extract quoted paths (including data URLs)
    let matches = Array.from(text.matchAll(quotedRegex));
    console.log('[extractImagePaths] Quoted matches:', matches.length);
    
    for (const match of matches) {
      const path = match[1]; // No need to trim, quotes preserve exact path
      console.log('[extractImagePaths] Processing quoted path:', path.startsWith('data:') ? 'data URL' : path);
      
      // For data URLs, use as-is; for file paths, convert to absolute
      const fullPath = path.startsWith('data:') 
        ? path 
        : (path.startsWith('/') ? path : (projectPath ? `${projectPath}/${path}` : path));
      
      if (isImageFile(fullPath)) {
        pathsSet.add(fullPath);
      }
    }
    
    // Remove quoted mentions from text to avoid double-matching
    let textWithoutQuoted = text.replace(quotedRegex, '');
    
    // Then extract unquoted paths (typically file paths)
    matches = Array.from(textWithoutQuoted.matchAll(unquotedRegex));
    console.log('[extractImagePaths] Unquoted matches:', matches.length);
    
    for (const match of matches) {
      const path = match[1].trim();
      // Skip if it looks like a data URL fragment (shouldn't happen with proper quoting)
      if (path.includes('data:')) continue;
      
      console.log('[extractImagePaths] Processing unquoted path:', path);
      
      // Convert relative path to absolute if needed
      const fullPath = path.startsWith('/') ? path : (projectPath ? `${projectPath}/${path}` : path);
      
      if (isImageFile(fullPath)) {
        pathsSet.add(fullPath);
      }
    }

    const uniquePaths = Array.from(pathsSet);
    console.log('[extractImagePaths] Final extracted paths (unique):', uniquePaths.length);
    return uniquePaths;
  };

  // Update embedded images when prompt changes
  useEffect(() => {
    console.log('[useEffect] Prompt changed:', prompt);
    const imagePaths = extractImagePaths(prompt);
    console.log('[useEffect] Setting embeddedImages to:', imagePaths);
    setEmbeddedImages(imagePaths);
    
    // Auto-resize on prompt change (handles paste, programmatic changes, etc.)
    if (textareaRef.current && !isExpanded) {
      textareaRef.current.style.height = 'auto';
      const scrollHeight = textareaRef.current.scrollHeight;
      const newHeight = Math.min(Math.max(scrollHeight, 48), 240);
      setTextareaHeight(newHeight);
      textareaRef.current.style.height = `${newHeight}px`;
    }
  }, [prompt, projectPath, isExpanded]);

  // Load available models on component mount
  useEffect(() => {
    const loadModels = async () => {
      try {
        const modelConfig = await api.getAvailableModels();
        const models: Model[] = [...DEFAULT_MODELS];
        
        // Add custom models
        modelConfig.custom_models.forEach(customModel => {
          models.push({
            id: customModel.identifier,
            name: customModel.name,
            description: customModel.description || "Custom model",
            icon: <Brain className="h-4 w-4" />,
            group: "custom"
          });
        });
        
        // Add environment model if available
        if (modelConfig.env_model) {
          models.push({
            id: modelConfig.env_model,
            name: `${modelConfig.env_model}`,
            description: "Model from ANTHROPIC_MODEL environment variable",
            icon: <Brain className="h-4 w-4" />,
            group: "env"
          });
        }
        
        setAvailableModels(models);
      } catch (error) {
        console.error("Failed to load models:", error);
        // Keep default models on error
      }
    };
    
    loadModels();
  }, []);

  // Set up Tauri drag-drop event listener
  useEffect(() => {
    // This effect runs only once on component mount to set up the listener.
    let lastDropTime = 0;

    const setupListener = async () => {
      try {
        // If a listener from a previous mount/render is still around, clean it up.
        if (unlistenDragDropRef.current) {
          unlistenDragDropRef.current();
        }

        const webview = getCurrentWebviewWindow();
        unlistenDragDropRef.current = await webview.onDragDropEvent((event) => {
          if (event.payload.type === 'enter' || event.payload.type === 'over') {
            setDragActive(true);
          } else if (event.payload.type === 'leave') {
            setDragActive(false);
          } else if (event.payload.type === 'drop' && event.payload.paths) {
            setDragActive(false);

            const currentTime = Date.now();
            if (currentTime - lastDropTime < 200) {
              // This debounce is crucial to handle the storm of drop events
              // that Tauri/OS can fire for a single user action.
              return;
            }
            lastDropTime = currentTime;

            const droppedPaths = event.payload.paths as string[];
            const imagePaths = droppedPaths.filter(isImageFile);

            if (imagePaths.length > 0) {
              setPrompt(currentPrompt => {
                const existingPaths = extractImagePaths(currentPrompt);
                const newPaths = imagePaths.filter(p => !existingPaths.includes(p));

                if (newPaths.length === 0) {
                  return currentPrompt; // All dropped images are already in the prompt
                }

                // Wrap paths with spaces in quotes for clarity
                const mentionsToAdd = newPaths.map(p => {
                  // If path contains spaces, wrap in quotes
                  if (p.includes(' ')) {
                    return `@"${p}"`;
                  }
                  return `@${p}`;
                }).join(' ');
                const newPrompt = currentPrompt + (currentPrompt.endsWith(' ') || currentPrompt === '' ? '' : ' ') + mentionsToAdd + ' ';

                setTimeout(() => {
                  const target = isExpanded ? expandedTextareaRef.current : textareaRef.current;
                  target?.focus();
                  target?.setSelectionRange(newPrompt.length, newPrompt.length);
                }, 0);

                return newPrompt;
              });
            }
          }
        });
      } catch (error) {
        console.error('Failed to set up Tauri drag-drop listener:', error);
      }
    };

    setupListener();

    return () => {
      // On unmount, ensure we clean up the listener.
      if (unlistenDragDropRef.current) {
        unlistenDragDropRef.current();
        unlistenDragDropRef.current = null;
      }
    };
  }, []); // Empty dependency array ensures this runs only on mount/unmount.

  useEffect(() => {
    // Focus the appropriate textarea when expanded state changes
    if (isExpanded && expandedTextareaRef.current) {
      expandedTextareaRef.current.focus();
    } else if (!isExpanded && textareaRef.current) {
      textareaRef.current.focus();
    }
  }, [isExpanded]);

  const handleSend = () => {
    if (prompt.trim() && !disabled) {
      let finalPrompt = prompt.trim();
      
      // Append thinking phrase if not auto mode
      const thinkingMode = THINKING_MODES.find(m => m.id === selectedThinkingMode);
      if (thinkingMode && thinkingMode.phrase) {
        finalPrompt = `${finalPrompt}.\n\n${thinkingMode.phrase}.`;
      }
      
      onSend(finalPrompt, selectedModel);
      setPrompt("");
      setEmbeddedImages([]);
      setTextareaHeight(48); // Reset height after sending
    }
  };

  const handleTextChange = (e: React.ChangeEvent<HTMLTextAreaElement>) => {
    const newValue = e.target.value;
    const newCursorPosition = e.target.selectionStart || 0;
    
    // Auto-resize textarea based on content
    if (textareaRef.current && !isExpanded) {
      // Reset height to auto to get the actual scrollHeight
      textareaRef.current.style.height = 'auto';
      const scrollHeight = textareaRef.current.scrollHeight;
      // Set min height to 48px and max to 240px (about 10 lines)
      const newHeight = Math.min(Math.max(scrollHeight, 48), 240);
      setTextareaHeight(newHeight);
      textareaRef.current.style.height = `${newHeight}px`;
    }

    // Check if / was just typed at the beginning of input or after whitespace
    if (newValue.length > prompt.length && newValue[newCursorPosition - 1] === '/') {
      // Check if it's at the start or after whitespace
      const isStartOfCommand = newCursorPosition === 1 || 
        (newCursorPosition > 1 && /\s/.test(newValue[newCursorPosition - 2]));
      
      if (isStartOfCommand) {
        console.log('[FloatingPromptInput] / detected for slash command');
        setShowSlashCommandPicker(true);
        setSlashCommandQuery("");
        setCursorPosition(newCursorPosition);
      }
    }

    // Check if @ was just typed
    if (projectPath?.trim() && newValue.length > prompt.length && newValue[newCursorPosition - 1] === '@') {
      console.log('[FloatingPromptInput] @ detected, projectPath:', projectPath);
      setShowFilePicker(true);
      setFilePickerQuery("");
      setCursorPosition(newCursorPosition);
    }

    // Check if we're typing after / (for slash command search)
    if (showSlashCommandPicker && newCursorPosition >= cursorPosition) {
      // Find the / position before cursor
      let slashPosition = -1;
      for (let i = newCursorPosition - 1; i >= 0; i--) {
        if (newValue[i] === '/') {
          slashPosition = i;
          break;
        }
        // Stop if we hit whitespace (new word)
        if (newValue[i] === ' ' || newValue[i] === '\n') {
          break;
        }
      }

      if (slashPosition !== -1) {
        const query = newValue.substring(slashPosition + 1, newCursorPosition);
        setSlashCommandQuery(query);
      } else {
        // / was removed or cursor moved away
        setShowSlashCommandPicker(false);
        setSlashCommandQuery("");
      }
    }

    // Check if we're typing after @ (for search query)
    if (showFilePicker && newCursorPosition >= cursorPosition) {
      // Find the @ position before cursor
      let atPosition = -1;
      for (let i = newCursorPosition - 1; i >= 0; i--) {
        if (newValue[i] === '@') {
          atPosition = i;
          break;
        }
        // Stop if we hit whitespace (new word)
        if (newValue[i] === ' ' || newValue[i] === '\n') {
          break;
        }
      }

      if (atPosition !== -1) {
        const query = newValue.substring(atPosition + 1, newCursorPosition);
        setFilePickerQuery(query);
      } else {
        // @ was removed or cursor moved away
        setShowFilePicker(false);
        setFilePickerQuery("");
      }
    }

    setPrompt(newValue);
    setCursorPosition(newCursorPosition);
  };

  const handleFileSelect = (entry: FileEntry) => {
    if (textareaRef.current) {
      // Find the @ position before cursor
      let atPosition = -1;
      for (let i = cursorPosition - 1; i >= 0; i--) {
        if (prompt[i] === '@') {
          atPosition = i;
          break;
        }
        // Stop if we hit whitespace (new word)
        if (prompt[i] === ' ' || prompt[i] === '\n') {
          break;
        }
      }

      if (atPosition === -1) {
        // @ not found, this shouldn't happen but handle gracefully
        console.error('[FloatingPromptInput] @ position not found');
        return;
      }

      // Replace the @ and partial query with the selected path (file or directory)
      const textarea = textareaRef.current;
      const beforeAt = prompt.substring(0, atPosition);
      const afterCursor = prompt.substring(cursorPosition);
      const relativePath = entry.path.startsWith(projectPath || '')
        ? entry.path.slice((projectPath || '').length + 1)
        : entry.path;

      const newPrompt = `${beforeAt}@${relativePath} ${afterCursor}`;
      setPrompt(newPrompt);
      setShowFilePicker(false);
      setFilePickerQuery("");

      // Focus back on textarea and set cursor position after the inserted path
      setTimeout(() => {
        textarea.focus();
        const newCursorPos = beforeAt.length + relativePath.length + 2; // +2 for @ and space
        textarea.setSelectionRange(newCursorPos, newCursorPos);
      }, 0);
    }
  };

  const handleFilePickerClose = () => {
    setShowFilePicker(false);
    setFilePickerQuery("");
    // Return focus to textarea
    setTimeout(() => {
      textareaRef.current?.focus();
    }, 0);
  };

  const handleSlashCommandSelect = (command: SlashCommand) => {
    const textarea = isExpanded ? expandedTextareaRef.current : textareaRef.current;
    if (!textarea) return;

    // Find the / position before cursor
    let slashPosition = -1;
    for (let i = cursorPosition - 1; i >= 0; i--) {
      if (prompt[i] === '/') {
        slashPosition = i;
        break;
      }
      // Stop if we hit whitespace (new word)
      if (prompt[i] === ' ' || prompt[i] === '\n') {
        break;
      }
    }

    if (slashPosition === -1) {
      console.error('[FloatingPromptInput] / position not found');
      return;
    }

    // Simply insert the command syntax
    const beforeSlash = prompt.substring(0, slashPosition);
    const afterCursor = prompt.substring(cursorPosition);
    
    if (command.accepts_arguments) {
      // Insert command with placeholder for arguments
      const newPrompt = `${beforeSlash}${command.full_command} `;
      setPrompt(newPrompt);
      setShowSlashCommandPicker(false);
      setSlashCommandQuery("");

      // Focus and position cursor after the command
      setTimeout(() => {
        textarea.focus();
        const newCursorPos = beforeSlash.length + command.full_command.length + 1;
        textarea.setSelectionRange(newCursorPos, newCursorPos);
      }, 0);
    } else {
      // Insert command and close picker
      const newPrompt = `${beforeSlash}${command.full_command} ${afterCursor}`;
      setPrompt(newPrompt);
      setShowSlashCommandPicker(false);
      setSlashCommandQuery("");

      // Focus and position cursor after the command
      setTimeout(() => {
        textarea.focus();
        const newCursorPos = beforeSlash.length + command.full_command.length + 1;
        textarea.setSelectionRange(newCursorPos, newCursorPos);
      }, 0);
    }
  };

  const handleSlashCommandPickerClose = () => {
    setShowSlashCommandPicker(false);
    setSlashCommandQuery("");
    // Return focus to textarea
    setTimeout(() => {
      const textarea = isExpanded ? expandedTextareaRef.current : textareaRef.current;
      textarea?.focus();
    }, 0);
  };

  const handleKeyDown = (e: React.KeyboardEvent) => {
    if (showFilePicker && e.key === 'Escape') {
      e.preventDefault();
      setShowFilePicker(false);
      setFilePickerQuery("");
      return;
    }

    if (showSlashCommandPicker && e.key === 'Escape') {
      e.preventDefault();
      setShowSlashCommandPicker(false);
      setSlashCommandQuery("");
      return;
    }

    // Add keyboard shortcut for expanding
    if (e.key === 'e' && (e.ctrlKey || e.metaKey) && e.shiftKey) {
      e.preventDefault();
      setIsExpanded(true);
      return;
    }

    if (e.key === "Enter" && !e.shiftKey && !isExpanded && !showFilePicker && !showSlashCommandPicker) {
      e.preventDefault();
      handleSend();
    }
  };

  const handlePaste = async (e: React.ClipboardEvent) => {
    const items = e.clipboardData?.items;
    if (!items) return;

    for (const item of items) {
      if (item.type.startsWith('image/')) {
        e.preventDefault();
        
        // Get the image blob
        const blob = item.getAsFile();
        if (!blob) continue;

        try {
          // Convert blob to base64
          const reader = new FileReader();
          reader.onload = () => {
            const base64Data = reader.result as string;
            
            // Add the base64 data URL directly to the prompt
            setPrompt(currentPrompt => {
              // Use the data URL directly as the image reference
              const mention = `@"${base64Data}"`;
              const newPrompt = currentPrompt + (currentPrompt.endsWith(' ') || currentPrompt === '' ? '' : ' ') + mention + ' ';
              
              // Focus the textarea and move cursor to end
              setTimeout(() => {
                const target = isExpanded ? expandedTextareaRef.current : textareaRef.current;
                target?.focus();
                target?.setSelectionRange(newPrompt.length, newPrompt.length);
              }, 0);

              return newPrompt;
            });
          };
          
          reader.readAsDataURL(blob);
        } catch (error) {
          console.error('Failed to paste image:', error);
        }
      }
    }
  };

  // Browser drag and drop handlers - just prevent default behavior
  // Actual file handling is done via Tauri's window-level drag-drop events
  const handleDrag = (e: React.DragEvent) => {
    e.preventDefault();
    e.stopPropagation();
    // Visual feedback is handled by Tauri events
  };

  const handleDrop = (e: React.DragEvent) => {
    e.preventDefault();
    e.stopPropagation();
    // File processing is handled by Tauri's onDragDropEvent
  };

  const handleRemoveImage = (index: number) => {
    // Remove the corresponding @mention from the prompt
    const imagePath = embeddedImages[index];
    
    // For data URLs, we need to handle them specially since they're always quoted
    if (imagePath.startsWith('data:')) {
      // Simply remove the exact quoted data URL
      const quotedPath = `@"${imagePath}"`;
      const newPrompt = prompt.replace(quotedPath, '').trim();
      setPrompt(newPrompt);
      return;
    }
    
    // For file paths, use the original logic
    const escapedPath = imagePath.replace(/[.*+?^${}()|[\]\\]/g, '\\$&');
    const escapedRelativePath = imagePath.replace(projectPath + '/', '').replace(/[.*+?^${}()|[\]\\]/g, '\\$&');
    
    // Create patterns for both quoted and unquoted mentions
    const patterns = [
      // Quoted full path
      new RegExp(`@"${escapedPath}"\\s?`, 'g'),
      // Unquoted full path
      new RegExp(`@${escapedPath}\\s?`, 'g'),
      // Quoted relative path
      new RegExp(`@"${escapedRelativePath}"\\s?`, 'g'),
      // Unquoted relative path
      new RegExp(`@${escapedRelativePath}\\s?`, 'g')
    ];

    let newPrompt = prompt;
    for (const pattern of patterns) {
      newPrompt = newPrompt.replace(pattern, '');
    }

    setPrompt(newPrompt.trim());
  };

  const selectedModelData = availableModels.find(m => m.id === selectedModel) || availableModels[0];

  return (
    <TooltipProvider>
    <>
      {/* Expanded Modal */}
      <AnimatePresence>
        {isExpanded && (
          <motion.div
            initial={{ opacity: 0 }}
            animate={{ opacity: 1 }}
            exit={{ opacity: 0 }}
            className="fixed inset-0 z-50 flex items-center justify-center p-4 bg-background/80 backdrop-blur-sm"
            onClick={() => setIsExpanded(false)}
          >
            <motion.div
              initial={{ opacity: 0, y: 8 }}
              animate={{ opacity: 1, y: 0 }}
              exit={{ opacity: 0, y: -8 }}
              transition={{ duration: 0.15 }}
              className="bg-background border border-border rounded-lg shadow-lg w-full max-w-2xl p-4 space-y-4"
              onClick={(e) => e.stopPropagation()}
            >
              <div className="flex items-center justify-between">
                <h3 className="text-sm font-medium">Compose your prompt</h3>
                <TooltipSimple content="Minimize" side="bottom">
                  <motion.div
                    whileTap={{ scale: 0.97 }}
                    transition={{ duration: 0.15 }}
                  >
                    <Button
                      variant="ghost"
                      size="icon"
                      onClick={() => setIsExpanded(false)}
                      className="h-8 w-8"
                    >
                      <Minimize2 className="h-4 w-4" />
                    </Button>
                  </motion.div>
                </TooltipSimple>
              </div>

              {/* Image previews in expanded mode */}
              {embeddedImages.length > 0 && (
                <ImagePreview
                  images={embeddedImages}
                  onRemove={handleRemoveImage}
                  className="border-t border-border pt-2"
                />
              )}

              <Textarea
                ref={expandedTextareaRef}
                value={prompt}
                onChange={handleTextChange}
                onPaste={handlePaste}
                placeholder="Type your message..."
                className="min-h-[200px] resize-none"
                disabled={disabled}
                onDragEnter={handleDrag}
                onDragLeave={handleDrag}
                onDragOver={handleDrag}
                onDrop={handleDrop}
              />

              <div className="flex items-center justify-between">
                <div className="flex items-center gap-4">
                  <div className="flex items-center gap-2">
                    <span className="text-xs text-muted-foreground">Model:</span>
                    <Popover
                      trigger={
                        <Button
                          variant="outline"
                          size="sm"
                          onClick={() => setModelPickerOpen(!modelPickerOpen)}
                          className="gap-2"
                        >
                          <span className={selectedModelData.color}>
                            {selectedModelData.icon}
                          </span>
                          {selectedModelData.name}
                        </Button>
                      }
                      content={
                        <div className="w-[300px] p-1">
                          {MODELS.map((model) => (
                            <button
                              key={model.id}
                              onClick={() => {
                                setSelectedModel(model.id);
                                setModelPickerOpen(false);
                              }}
                              className={cn(
                                "w-full flex items-start gap-3 p-3 rounded-md transition-colors text-left",
                                "hover:bg-accent",
                                selectedModel === model.id && "bg-accent"
                              )}
                            >
                              <div className="mt-0.5">
                                <span className={model.color}>
                                  {model.icon}
                                </span>
                              </div>
                              <div className="flex-1 space-y-1">
                                <div className="font-medium text-sm">{model.name}</div>
                                <div className="text-xs text-muted-foreground">
                                  {model.description}
                                </div>
                              </div>
                            </button>
                          ))}
                        </div>
                      }
                      open={modelPickerOpen}
                      onOpenChange={setModelPickerOpen}
                      align="start"
                      side="top"
                    />
                  </div>

                  <div className="flex items-center gap-2">
                    <span className="text-xs text-muted-foreground">Thinking:</span>
                    <Popover
                      trigger={
                        <Tooltip>
                          <TooltipTrigger asChild>
                            <Button
                              variant="outline"
                                size="sm"
                                onClick={() => setThinkingModePickerOpen(!thinkingModePickerOpen)}
                                className="gap-2"
                              >
                                <span className={THINKING_MODES.find(m => m.id === selectedThinkingMode)?.color}>
                                  {THINKING_MODES.find(m => m.id === selectedThinkingMode)?.icon}
                                </span>
                                <ThinkingModeIndicator 
                                  level={THINKING_MODES.find(m => m.id === selectedThinkingMode)?.level || 0} 
                                />
                              </Button>
                            </TooltipTrigger>
                            <TooltipContent>
                              <p className="font-medium">{THINKING_MODES.find(m => m.id === selectedThinkingMode)?.name || "Auto"}</p>
                              <p className="text-xs text-muted-foreground">{THINKING_MODES.find(m => m.id === selectedThinkingMode)?.description}</p>
                            </TooltipContent>
                          </Tooltip>
                      }
                      content={
                        <div className="w-[280px] p-1">
                          {THINKING_MODES.map((mode) => (
                            <button
                              key={mode.id}
                              onClick={() => {
                                setSelectedThinkingMode(mode.id);
                                setThinkingModePickerOpen(false);
                              }}
                              className={cn(
                                "w-full flex items-start gap-3 p-3 rounded-md transition-colors text-left",
                                "hover:bg-accent",
                                selectedThinkingMode === mode.id && "bg-accent"
                              )}
                            >
                              <span className={cn("mt-0.5", mode.color)}>
                                {mode.icon}
                              </span>
                              <div className="flex-1 space-y-1">
                                <div className="font-medium text-sm">
                                  {mode.name}
                                </div>
                                <div className="text-xs text-muted-foreground">
                                  {mode.description}
                                </div>
                              </div>
                              <ThinkingModeIndicator level={mode.level} />
                            </button>
                          ))}
                        </div>
                      }
                      open={thinkingModePickerOpen}
                      onOpenChange={setThinkingModePickerOpen}
                      align="start"
                      side="top"
                    />
                  </div>
                </div>

                <TooltipSimple content="Send message" side="top">
                  <motion.div
                    whileTap={{ scale: 0.97 }}
                    transition={{ duration: 0.15 }}
                  >
                    <Button
                      onClick={handleSend}
                      disabled={!prompt.trim() || disabled}
                      size="default"
                      className="min-w-[60px]"
                    >
                      {isLoading ? (
                        <div className="rotating-symbol text-primary-foreground" />
                      ) : (
                        <Send className="h-4 w-4" />
                      )}
                    </Button>
                  </motion.div>
                </TooltipSimple>
              </div>
            </motion.div>
          </motion.div>
        )}
      </AnimatePresence>

      {/* Fixed Position Input Bar */}
      <div
        className={cn(
          "fixed bottom-0 left-0 right-0 z-40 bg-background/95 backdrop-blur-sm border-t border-border shadow-lg",
          dragActive && "ring-2 ring-primary ring-offset-2",
          className
        )}
        onDragEnter={handleDrag}
        onDragLeave={handleDrag}
        onDragOver={handleDrag}
        onDrop={handleDrop}
      >
        <div className="container mx-auto">
          {/* Image previews */}
          {embeddedImages.length > 0 && (
            <ImagePreview
              images={embeddedImages}
              onRemove={handleRemoveImage}
              className="border-b border-border"
            />
          )}

          <div className="p-3">
            <div className="flex items-end gap-2">
              {/* Model & Thinking Mode Selectors - Left side, fixed at bottom */}
              <div className="flex items-center gap-1 shrink-0 mb-1">
                <Popover
                  trigger={
                    <Tooltip>
                      <TooltipTrigger asChild>
                        <motion.div
                          whileTap={{ scale: 0.97 }}
                            transition={{ duration: 0.15 }}
                          >
                            <Button
                              variant="ghost"
                              size="sm"
                              disabled={disabled}
                              className="h-9 px-2 hover:bg-accent/50 gap-1"
                            >
                              <span className={selectedModelData.color}>
                                {selectedModelData.icon}
                              </span>
                              <span className="text-[10px] font-bold opacity-70">
                                {selectedModelData.shortName}
                              </span>
                              <ChevronUp className="h-3 w-3 ml-0.5 opacity-50" />
                            </Button>
                          </motion.div>
                        </TooltipTrigger>
                        <TooltipContent side="top">
                          <p className="text-xs font-medium">{selectedModelData.name}</p>
                          <p className="text-xs text-muted-foreground">{selectedModelData.description}</p>
                        </TooltipContent>
                      </Tooltip>
                  }
                content={
                  <div className="w-[300px] p-1">
<<<<<<< HEAD
                    {/* Custom Models Group */}
                    {availableModels.filter(m => m.group === "custom").length > 0 && (
                      <>
                        <div className="px-3 py-2 text-xs font-medium text-muted-foreground">
                          Custom Models
=======
                    {MODELS.map((model) => (
                      <button
                        key={model.id}
                        onClick={() => {
                          setSelectedModel(model.id);
                          setModelPickerOpen(false);
                        }}
                        className={cn(
                          "w-full flex items-start gap-3 p-3 rounded-md transition-colors text-left",
                          "hover:bg-accent",
                          selectedModel === model.id && "bg-accent"
                        )}
                      >
                        <div className="mt-0.5">
                          <span className={model.color}>
                            {model.icon}
                          </span>
                        </div>
                        <div className="flex-1 space-y-1">
                          <div className="font-medium text-sm">{model.name}</div>
                          <div className="text-xs text-muted-foreground">
                            {model.description}
                          </div>
>>>>>>> 1fa2106d
                        </div>
                        {availableModels
                          .filter(m => m.group === "custom")
                          .map((model) => (
                            <button
                              key={model.id}
                              onClick={() => {
                                setSelectedModel(model.id);
                                setModelPickerOpen(false);
                              }}
                              className={cn(
                                "w-full flex items-start gap-3 p-3 rounded-md transition-colors text-left",
                                "hover:bg-accent",
                                selectedModel === model.id && "bg-accent"
                              )}
                            >
                              <div className="mt-0.5">{model.icon}</div>
                              <div className="flex-1 space-y-1">
                                <div className="font-medium text-sm">{model.name}</div>
                                <div className="text-xs text-muted-foreground">
                                  {model.description}
                                </div>
                              </div>
                            </button>
                          ))}
                        <div className="h-px bg-border my-1" />
                      </>
                    )}
                    
                    {/* Environment Model Group */}
                    {availableModels.filter(m => m.group === "env").length > 0 && (
                      <>
                        <div className="px-3 py-2 text-xs font-medium text-muted-foreground">
                          Environment
                        </div>
                        {availableModels
                          .filter(m => m.group === "env")
                          .map((model) => (
                            <button
                              key={model.id}
                              onClick={() => {
                                setSelectedModel(model.id);
                                setModelPickerOpen(false);
                              }}
                              className={cn(
                                "w-full flex items-start gap-3 p-3 rounded-md transition-colors text-left",
                                "hover:bg-accent",
                                selectedModel === model.id && "bg-accent"
                              )}
                            >
                              <div className="mt-0.5">{model.icon}</div>
                              <div className="flex-1 space-y-1">
                                <div className="font-medium text-sm">{model.name}</div>
                                <div className="text-xs text-muted-foreground">
                                  {model.description}
                                </div>
                              </div>
                            </button>
                          ))}
                        <div className="h-px bg-border my-1" />
                      </>
                    )}
                    
                    {/* Default Models Group */}
                    <div className="px-3 py-2 text-xs font-medium text-muted-foreground">
                      Default Models
                    </div>
                    {availableModels
                      .filter(m => m.group === "default")
                      .map((model) => (
                        <button
                          key={model.id}
                          onClick={() => {
                            setSelectedModel(model.id);
                            setModelPickerOpen(false);
                          }}
                          className={cn(
                            "w-full flex items-start gap-3 p-3 rounded-md transition-colors text-left",
                            "hover:bg-accent",
                            selectedModel === model.id && "bg-accent"
                          )}
                        >
                          <div className="mt-0.5">{model.icon}</div>
                          <div className="flex-1 space-y-1">
                            <div className="font-medium text-sm">{model.name}</div>
                            <div className="text-xs text-muted-foreground">
                              {model.description}
                            </div>
                          </div>
                        </button>
                      ))}
                  </div>
                }
                open={modelPickerOpen}
                onOpenChange={setModelPickerOpen}
                align="start"
                side="top"
              />

                <Popover
                  trigger={
                    <Tooltip>
                      <TooltipTrigger asChild>
                        <motion.div
                          whileTap={{ scale: 0.97 }}
                            transition={{ duration: 0.15 }}
                          >
                            <Button
                              variant="ghost"
                              size="sm"
                              disabled={disabled}
                              className="h-9 px-2 hover:bg-accent/50 gap-1"
                            >
                              <span className={THINKING_MODES.find(m => m.id === selectedThinkingMode)?.color}>
                                {THINKING_MODES.find(m => m.id === selectedThinkingMode)?.icon}
                              </span>
                              <span className="text-[10px] font-semibold opacity-70">
                                {THINKING_MODES.find(m => m.id === selectedThinkingMode)?.shortName}
                              </span>
                              <ChevronUp className="h-3 w-3 ml-0.5 opacity-50" />
                            </Button>
                          </motion.div>
                        </TooltipTrigger>
                        <TooltipContent side="top">
                          <p className="text-xs font-medium">Thinking: {THINKING_MODES.find(m => m.id === selectedThinkingMode)?.name || "Auto"}</p>
                          <p className="text-xs text-muted-foreground">{THINKING_MODES.find(m => m.id === selectedThinkingMode)?.description}</p>
                        </TooltipContent>
                      </Tooltip>
                  }
                content={
                  <div className="w-[280px] p-1">
                    {THINKING_MODES.map((mode) => (
                      <button
                        key={mode.id}
                        onClick={() => {
                          setSelectedThinkingMode(mode.id);
                          setThinkingModePickerOpen(false);
                        }}
                        className={cn(
                          "w-full flex items-start gap-3 p-3 rounded-md transition-colors text-left",
                          "hover:bg-accent",
                          selectedThinkingMode === mode.id && "bg-accent"
                        )}
                      >
                        <span className={cn("mt-0.5", mode.color)}>
                          {mode.icon}
                        </span>
                        <div className="flex-1 space-y-1">
                          <div className="font-medium text-sm">
                            {mode.name}
                          </div>
                          <div className="text-xs text-muted-foreground">
                            {mode.description}
                          </div>
                        </div>
                        <ThinkingModeIndicator level={mode.level} />
                      </button>
                    ))}
                  </div>
                }
                open={thinkingModePickerOpen}
                onOpenChange={setThinkingModePickerOpen}
                align="start"
                side="top"
              />

              </div>

              {/* Prompt Input - Center */}
              <div className="flex-1 relative">
                <Textarea
                  ref={textareaRef}
                  value={prompt}
                  onChange={handleTextChange}
                  onKeyDown={handleKeyDown}
                  onPaste={handlePaste}
                  placeholder={dragActive ? "Drop images here..." : "Message Claude (@ for files, / for commands)..."}
                  disabled={disabled}
                  className={cn(
                    "resize-none pr-20 pl-3 py-2.5 transition-all duration-150",
                    dragActive && "border-primary",
                    textareaHeight >= 240 && "overflow-y-auto scrollbar-thin"
                  )}
                  style={{ 
                    height: `${textareaHeight}px`,
                    overflowY: textareaHeight >= 240 ? 'auto' : 'hidden'
                  }}
                />

                {/* Action buttons inside input - fixed at bottom right */}
                <div className="absolute right-1.5 bottom-1.5 flex items-center gap-0.5">
                  <TooltipSimple content="Expand (Ctrl+Shift+E)" side="top">
                    <motion.div
                      whileTap={{ scale: 0.97 }}
                      transition={{ duration: 0.15 }}
                    >
                      <Button
                        variant="ghost"
                        size="icon"
                        onClick={() => setIsExpanded(true)}
                        disabled={disabled}
                        className="h-8 w-8 hover:bg-accent/50 transition-colors"
                      >
                        <Maximize2 className="h-3.5 w-3.5" />
                      </Button>
                    </motion.div>
                  </TooltipSimple>

                  <TooltipSimple content={isLoading ? "Stop generation" : "Send message (Enter)"} side="top">
                    <motion.div
                      whileTap={{ scale: 0.97 }}
                      transition={{ duration: 0.15 }}
                    >
                      <Button
                        onClick={isLoading ? onCancel : handleSend}
                        disabled={isLoading ? false : (!prompt.trim() || disabled)}
                        variant={isLoading ? "destructive" : prompt.trim() ? "default" : "ghost"}
                        size="icon"
                        className={cn(
                          "h-8 w-8 transition-all",
                          prompt.trim() && !isLoading && "shadow-sm"
                        )}
                      >
                        {isLoading ? (
                          <Square className="h-4 w-4" />
                        ) : (
                          <Send className="h-4 w-4" />
                        )}
                      </Button>
                    </motion.div>
                  </TooltipSimple>
                </div>

                {/* File Picker */}
                <AnimatePresence>
                  {showFilePicker && projectPath && projectPath.trim() && (
                    <FilePicker
                      basePath={projectPath.trim()}
                      onSelect={handleFileSelect}
                      onClose={handleFilePickerClose}
                      initialQuery={filePickerQuery}
                    />
                  )}
                </AnimatePresence>

                {/* Slash Command Picker */}
                <AnimatePresence>
                  {showSlashCommandPicker && (
                    <SlashCommandPicker
                      projectPath={projectPath}
                      onSelect={handleSlashCommandSelect}
                      onClose={handleSlashCommandPickerClose}
                      initialQuery={slashCommandQuery}
                    />
                  )}
                </AnimatePresence>
              </div>

              {/* Extra menu items - Right side, fixed at bottom */}
              {extraMenuItems && (
                <div className="flex items-center gap-0.5 shrink-0 mb-1">
                  {extraMenuItems}
                </div>
              )}
            </div>
          </div>
        </div>
      </div>
    </>
    </TooltipProvider>
  );
};

export const FloatingPromptInput = React.forwardRef<
  FloatingPromptInputRef,
  FloatingPromptInputProps
>(FloatingPromptInputInner);

FloatingPromptInput.displayName = 'FloatingPromptInput';<|MERGE_RESOLUTION|>--- conflicted
+++ resolved
@@ -165,12 +165,9 @@
   name: string;
   description: string;
   icon: React.ReactNode;
-<<<<<<< HEAD
   group: "default" | "custom" | "env";
-=======
   shortName: string;
   color: string;
->>>>>>> 1fa2106d
 };
 
 const DEFAULT_MODELS: Model[] = [
@@ -178,27 +175,19 @@
     id: "sonnet",
     name: "Claude 4 Sonnet",
     description: "Faster, efficient for most tasks",
-<<<<<<< HEAD
-    icon: <Zap className="h-4 w-4" />,
-    group: "default"
-=======
     icon: <Zap className="h-3.5 w-3.5" />,
+    group: "default",
     shortName: "S",
     color: "text-primary"
->>>>>>> 1fa2106d
   },
   {
     id: "opus", 
     name: "Claude 4 Opus",
     description: "More capable, better for complex tasks",
-<<<<<<< HEAD
-    icon: <Sparkles className="h-4 w-4" />,
-    group: "default"
-=======
-    icon: <Zap className="h-3.5 w-3.5" />,
+    icon: <Sparkles className="h-3.5 w-3.5" />,
+    group: "default",
     shortName: "O",
     color: "text-primary"
->>>>>>> 1fa2106d
   }
 ];
 
@@ -373,8 +362,10 @@
             id: customModel.identifier,
             name: customModel.name,
             description: customModel.description || "Custom model",
-            icon: <Brain className="h-4 w-4" />,
-            group: "custom"
+            icon: <Brain className="h-3.5 w-3.5" />,
+            group: "custom",
+            shortName: customModel.name.charAt(0).toUpperCase(),
+            color: "text-primary"
           });
         });
         
@@ -384,8 +375,10 @@
             id: modelConfig.env_model,
             name: `${modelConfig.env_model}`,
             description: "Model from ANTHROPIC_MODEL environment variable",
-            icon: <Brain className="h-4 w-4" />,
-            group: "env"
+            icon: <Brain className="h-3.5 w-3.5" />,
+            group: "env",
+            shortName: "E",
+            color: "text-primary"
           });
         }
         
@@ -918,32 +911,114 @@
                       }
                       content={
                         <div className="w-[300px] p-1">
-                          {MODELS.map((model) => (
-                            <button
-                              key={model.id}
-                              onClick={() => {
-                                setSelectedModel(model.id);
-                                setModelPickerOpen(false);
-                              }}
-                              className={cn(
-                                "w-full flex items-start gap-3 p-3 rounded-md transition-colors text-left",
-                                "hover:bg-accent",
-                                selectedModel === model.id && "bg-accent"
-                              )}
-                            >
-                              <div className="mt-0.5">
-                                <span className={model.color}>
-                                  {model.icon}
-                                </span>
+                          {/* Custom Models Group */}
+                          {availableModels.filter(m => m.group === "custom").length > 0 && (
+                            <>
+                              <div className="px-3 py-2 text-xs font-medium text-muted-foreground">
+                                Custom Models
                               </div>
-                              <div className="flex-1 space-y-1">
-                                <div className="font-medium text-sm">{model.name}</div>
-                                <div className="text-xs text-muted-foreground">
-                                  {model.description}
+                              {availableModels
+                                .filter(m => m.group === "custom")
+                                .map((model) => (
+                                  <button
+                                    key={model.id}
+                                    onClick={() => {
+                                      setSelectedModel(model.id);
+                                      setModelPickerOpen(false);
+                                    }}
+                                    className={cn(
+                                      "w-full flex items-start gap-3 p-3 rounded-md transition-colors text-left",
+                                      "hover:bg-accent",
+                                      selectedModel === model.id && "bg-accent"
+                                    )}
+                                  >
+                                    <div className="mt-0.5">
+                                      <span className={model.color}>
+                                        {model.icon}
+                                      </span>
+                                    </div>
+                                    <div className="flex-1 space-y-1">
+                                      <div className="font-medium text-sm">{model.name}</div>
+                                      <div className="text-xs text-muted-foreground">
+                                        {model.description}
+                                      </div>
+                                    </div>
+                                  </button>
+                                ))}
+                              <div className="h-px bg-border my-1" />
+                            </>
+                          )}
+                          
+                          {/* Environment Model Group */}
+                          {availableModels.filter(m => m.group === "env").length > 0 && (
+                            <>
+                              <div className="px-3 py-2 text-xs font-medium text-muted-foreground">
+                                Environment
+                              </div>
+                              {availableModels
+                                .filter(m => m.group === "env")
+                                .map((model) => (
+                                  <button
+                                    key={model.id}
+                                    onClick={() => {
+                                      setSelectedModel(model.id);
+                                      setModelPickerOpen(false);
+                                    }}
+                                    className={cn(
+                                      "w-full flex items-start gap-3 p-3 rounded-md transition-colors text-left",
+                                      "hover:bg-accent",
+                                      selectedModel === model.id && "bg-accent"
+                                    )}
+                                  >
+                                    <div className="mt-0.5">
+                                      <span className={model.color}>
+                                        {model.icon}
+                                      </span>
+                                    </div>
+                                    <div className="flex-1 space-y-1">
+                                      <div className="font-medium text-sm">{model.name}</div>
+                                      <div className="text-xs text-muted-foreground">
+                                        {model.description}
+                                      </div>
+                                    </div>
+                                  </button>
+                                ))}
+                              <div className="h-px bg-border my-1" />
+                            </>
+                          )}
+                          
+                          {/* Default Models Group */}
+                          <div className="px-3 py-2 text-xs font-medium text-muted-foreground">
+                            Default Models
+                          </div>
+                          {availableModels
+                            .filter(m => m.group === "default")
+                            .map((model) => (
+                              <button
+                                key={model.id}
+                                onClick={() => {
+                                  setSelectedModel(model.id);
+                                  setModelPickerOpen(false);
+                                }}
+                                className={cn(
+                                  "w-full flex items-start gap-3 p-3 rounded-md transition-colors text-left",
+                                  "hover:bg-accent",
+                                  selectedModel === model.id && "bg-accent"
+                                )}
+                              >
+                                <div className="mt-0.5">
+                                  <span className={model.color}>
+                                    {model.icon}
+                                  </span>
                                 </div>
-                              </div>
-                            </button>
-                          ))}
+                                <div className="flex-1 space-y-1">
+                                  <div className="font-medium text-sm">{model.name}</div>
+                                  <div className="text-xs text-muted-foreground">
+                                    {model.description}
+                                  </div>
+                                </div>
+                              </button>
+                            ))}
                         </div>
                       }
                       open={modelPickerOpen}
@@ -1101,37 +1176,11 @@
                   }
                 content={
                   <div className="w-[300px] p-1">
-<<<<<<< HEAD
                     {/* Custom Models Group */}
                     {availableModels.filter(m => m.group === "custom").length > 0 && (
                       <>
                         <div className="px-3 py-2 text-xs font-medium text-muted-foreground">
                           Custom Models
-=======
-                    {MODELS.map((model) => (
-                      <button
-                        key={model.id}
-                        onClick={() => {
-                          setSelectedModel(model.id);
-                          setModelPickerOpen(false);
-                        }}
-                        className={cn(
-                          "w-full flex items-start gap-3 p-3 rounded-md transition-colors text-left",
-                          "hover:bg-accent",
-                          selectedModel === model.id && "bg-accent"
-                        )}
-                      >
-                        <div className="mt-0.5">
-                          <span className={model.color}>
-                            {model.icon}
-                          </span>
-                        </div>
-                        <div className="flex-1 space-y-1">
-                          <div className="font-medium text-sm">{model.name}</div>
-                          <div className="text-xs text-muted-foreground">
-                            {model.description}
-                          </div>
->>>>>>> 1fa2106d
                         </div>
                         {availableModels
                           .filter(m => m.group === "custom")
@@ -1148,7 +1197,11 @@
                                 selectedModel === model.id && "bg-accent"
                               )}
                             >
-                              <div className="mt-0.5">{model.icon}</div>
+                              <div className="mt-0.5">
+                                <span className={model.color}>
+                                  {model.icon}
+                                </span>
+                              </div>
                               <div className="flex-1 space-y-1">
                                 <div className="font-medium text-sm">{model.name}</div>
                                 <div className="text-xs text-muted-foreground">
@@ -1182,7 +1235,11 @@
                                 selectedModel === model.id && "bg-accent"
                               )}
                             >
-                              <div className="mt-0.5">{model.icon}</div>
+                              <div className="mt-0.5">
+                                <span className={model.color}>
+                                  {model.icon}
+                                </span>
+                              </div>
                               <div className="flex-1 space-y-1">
                                 <div className="font-medium text-sm">{model.name}</div>
                                 <div className="text-xs text-muted-foreground">
@@ -1214,7 +1271,11 @@
                             selectedModel === model.id && "bg-accent"
                           )}
                         >
-                          <div className="mt-0.5">{model.icon}</div>
+                          <div className="mt-0.5">
+                            <span className={model.color}>
+                              {model.icon}
+                            </span>
+                          </div>
                           <div className="flex-1 space-y-1">
                             <div className="font-medium text-sm">{model.name}</div>
                             <div className="text-xs text-muted-foreground">
