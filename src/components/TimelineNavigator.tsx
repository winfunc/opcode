import React, { useState, useEffect, useCallback } from "react";
import { motion } from "framer-motion";
import {
  GitBranch,
  Save,
  RotateCcw,
  GitFork,
  AlertCircle,
  ChevronDown,
  ChevronRight,
  Hash,
  FileCode,
  Diff,
} from "lucide-react";
import { Button } from "@/components/ui/button";
import { Card, CardContent } from "@/components/ui/card";
import { Badge } from "@/components/ui/badge";
import { Tooltip, TooltipContent, TooltipProvider, TooltipTrigger } from "@/components/ui/tooltip";
import {
  Dialog,
  DialogContent,
  DialogHeader,
  DialogTitle,
  DialogDescription,
  DialogFooter,
} from "@/components/ui/dialog";
import { Input } from "@/components/ui/input";
import { Label } from "@/components/ui/label";
import {
  api,
  type Checkpoint,
  type TimelineNode,
  type SessionTimeline,
  type CheckpointDiff,
} from "@/lib/api";
import { cn } from "@/lib/utils";
import { formatDistanceToNow } from "date-fns";
<<<<<<< HEAD
import { useI18n } from "@/lib/i18n";
import { handleError } from "@/lib/errorHandler";
/**
 * Props interface for the TimelineNavigator component
 */
=======
import { useTrackEvent } from "@/hooks";

>>>>>>> 90afd6e5
interface TimelineNavigatorProps {
  sessionId: string;
  projectId: string;
  projectPath: string;
  currentMessageIndex: number;
  onCheckpointSelect: (checkpoint: Checkpoint) => void;
  onFork: (checkpointId: string) => void;
  /**
   * Incrementing value provided by parent to force timeline reload when checkpoints
   * are created elsewhere (e.g., auto-checkpoint after tool execution).
   */
  refreshVersion?: number;
  /**
   * Callback when a new checkpoint is created
   */
  onCheckpointCreated?: () => void;
  className?: string;
}

/**
 * Visual timeline navigator for checkpoint management
 *
 * A comprehensive timeline interface for managing session checkpoints with
 * visual branching, diff viewing, and checkpoint operations. Features include
 * checkpoint creation, restoration, forking, and deletion with a git-like
 * visual representation.
 *
 * @param sessionId - Current session identifier
 * @param projectId - Project identifier for checkpoint operations
 * @param projectPath - File system path to the project
 * @param currentMessageIndex - Current position in message timeline
 * @param onCheckpointSelect - Callback when a checkpoint is selected
 * @param onFork - Callback when forking from a checkpoint
 * @param refreshVersion - Version number to trigger timeline refresh
 * @param className - Additional CSS classes for styling
 *
 * @example
 * ```tsx
 * <TimelineNavigator
 *   sessionId="session-123"
 *   projectId="project-456"
 *   projectPath="/path/to/project"
 *   currentMessageIndex={5}
 *   onCheckpointSelect={(checkpoint) => {
 *     console.log('Selected checkpoint:', checkpoint.name);
 *   }}
 *   onFork={(checkpointId) => {
 *     console.log('Forking from:', checkpointId);
 *   }}
 *   refreshVersion={refreshCounter}
 * />
 * ```
 */
export const TimelineNavigator: React.FC<TimelineNavigatorProps> = ({
  sessionId,
  projectId,
  projectPath,
  currentMessageIndex,
  onCheckpointSelect,
  onFork,
  refreshVersion = 0,
<<<<<<< HEAD
  className,
=======
  onCheckpointCreated,
  className
>>>>>>> 90afd6e5
}) => {
  const { t } = useI18n();
  const [timeline, setTimeline] = useState<SessionTimeline | null>(null);
  const [selectedCheckpoint, setSelectedCheckpoint] = useState<Checkpoint | null>(null);
  const [expandedNodes, setExpandedNodes] = useState<Set<string>>(new Set());
  const [showCreateDialog, setShowCreateDialog] = useState(false);
  const [showDiffDialog, setShowDiffDialog] = useState(false);
  const [checkpointDescription, setCheckpointDescription] = useState("");
  const [isLoading, setIsLoading] = useState(false);
  const [error, setError] = useState<string | null>(null);
  const [diff, setDiff] = useState<CheckpointDiff | null>(null);
  const [compareCheckpoint, setCompareCheckpoint] = useState<Checkpoint | null>(null);
  
  // Analytics tracking
  const trackEvent = useTrackEvent();

  // Load timeline on mount and whenever refreshVersion bumps
  const findPathToCheckpoint = useCallback(
    (node: TimelineNode, checkpointId: string, path: string[] = []): string[] => {
      if (node.checkpoint.id === checkpointId) {
        return path;
      }

      for (const child of node.children) {
        const childPath = findPathToCheckpoint(child, checkpointId, [...path, node.checkpoint.id]);
        if (childPath.length > path.length) {
          return childPath;
        }
      }

      return path;
    },
    []
  );

  /**
   * Load timeline data including checkpoints and messages
   */
  const loadTimeline = useCallback(async () => {
    try {
      setIsLoading(true);
      setError(null);
      const timelineData = await api.getSessionTimeline(sessionId, projectId, projectPath);
      setTimeline(timelineData);

      // Auto-expand nodes with current checkpoint
      if (timelineData.currentCheckpointId && timelineData.rootNode) {
        const pathToNode = findPathToCheckpoint(
          timelineData.rootNode,
          timelineData.currentCheckpointId
        );
        setExpandedNodes(new Set(pathToNode));
      }
    } catch (err) {
      await handleError("Failed to load timeline:", { context: err });
      setError("Failed to load timeline");
    } finally {
      setIsLoading(false);
    }
  }, [sessionId, projectId, projectPath, findPathToCheckpoint]);

  // Load timeline on mount and whenever refreshVersion bumps
  useEffect(() => {
    loadTimeline();
  }, [sessionId, projectId, projectPath, refreshVersion, loadTimeline]);

  /**
   * Handle creating a new checkpoint
   */
  const handleCreateCheckpoint = async () => {
    try {
      setIsLoading(true);
      setError(null);
<<<<<<< HEAD

=======
      
      const sessionStartTime = Date.now(); // Using current time as we don't have session start time
      
>>>>>>> 90afd6e5
      await api.createCheckpoint(
        sessionId,
        projectId,
        projectPath,
        currentMessageIndex,
        checkpointDescription || undefined
      );
<<<<<<< HEAD

=======
      
      // Track checkpoint creation
      const checkpointNumber = timeline ? timeline.totalCheckpoints + 1 : 1;
      trackEvent.checkpointCreated({
        checkpoint_number: checkpointNumber,
        session_duration_at_checkpoint: Date.now() - sessionStartTime
      });
      
      // Call parent callback if provided
      if (onCheckpointCreated) {
        onCheckpointCreated();
      }
      
>>>>>>> 90afd6e5
      setCheckpointDescription("");
      setShowCreateDialog(false);
      await loadTimeline();
    } catch (err) {
      await handleError("Failed to create checkpoint:", { context: err });
      setError("Failed to create checkpoint");
    } finally {
      setIsLoading(false);
    }
  };

  /**
   * Handle restoring from a checkpoint
   *
   * @param checkpoint - Checkpoint object to restore
   */
  const handleRestoreCheckpoint = async (checkpoint: Checkpoint) => {
    if (
      !confirm(
        `Restore to checkpoint "${checkpoint.description || checkpoint.id.slice(0, 8)}"? Current state will be saved as a new checkpoint.`
      )
    ) {
      return;
    }

    try {
      setIsLoading(true);
      setError(null);
<<<<<<< HEAD

=======
      
      const checkpointTime = new Date(checkpoint.timestamp).getTime();
      const timeSinceCheckpoint = Date.now() - checkpointTime;
      
>>>>>>> 90afd6e5
      // First create a checkpoint of current state
      await api.createCheckpoint(
        sessionId,
        projectId,
        projectPath,
        currentMessageIndex,
        "Auto-save before restore"
      );

      // Then restore
      await api.restoreCheckpoint(checkpoint.id, sessionId, projectId, projectPath);
<<<<<<< HEAD

=======
      
      // Track checkpoint restoration
      trackEvent.checkpointRestored({
        checkpoint_id: checkpoint.id,
        time_since_checkpoint_ms: timeSinceCheckpoint
      });
      
>>>>>>> 90afd6e5
      await loadTimeline();
      onCheckpointSelect(checkpoint);
    } catch (err) {
      await handleError("Failed to restore checkpoint:", { context: err });
      setError("Failed to restore checkpoint");
    } finally {
      setIsLoading(false);
    }
  };

  const handleFork = async (checkpoint: Checkpoint) => {
    onFork(checkpoint.id);
  };

  const handleCompare = async (checkpoint: Checkpoint) => {
    if (!selectedCheckpoint) {
      setSelectedCheckpoint(checkpoint);
      return;
    }

    try {
      setIsLoading(true);
      setError(null);

      const diffData = await api.getCheckpointDiff(
        selectedCheckpoint.id,
        checkpoint.id,
        sessionId,
        projectId
      );

      setDiff(diffData);
      setCompareCheckpoint(checkpoint);
      setShowDiffDialog(true);
    } catch (err) {
      await handleError("Failed to get diff:", { context: err });
      setError("Failed to compare checkpoints");
    } finally {
      setIsLoading(false);
    }
  };

  const toggleNodeExpansion = (nodeId: string) => {
    const newExpanded = new Set(expandedNodes);
    if (newExpanded.has(nodeId)) {
      newExpanded.delete(nodeId);
    } else {
      newExpanded.add(nodeId);
    }
    setExpandedNodes(newExpanded);
  };

  const renderTimelineNode = (node: TimelineNode, depth: number = 0) => {
    const isExpanded = expandedNodes.has(node.checkpoint.id);
    const hasChildren = node.children.length > 0;
    const isCurrent = timeline?.currentCheckpointId === node.checkpoint.id;
    const isSelected = selectedCheckpoint?.id === node.checkpoint.id;

    return (
      <div key={node.checkpoint.id} className="relative">
        {/* Connection line */}
        {depth > 0 && (
          <div
            className="absolute left-0 top-0 w-6 h-6 border-l-2 border-b-2 border-muted-foreground/30"
            style={{
              left: `${(depth - 1) * 24}px`,
              borderBottomLeftRadius: "8px",
            }}
          />
        )}

        {/* Node content */}
        <motion.div
          initial={{ opacity: 0, x: -20 }}
          animate={{ opacity: 1, x: 0 }}
          transition={{ duration: 0.2, delay: depth * 0.05 }}
          className={cn("flex items-start gap-2 py-2", depth > 0 && "ml-6")}
          style={{ paddingLeft: `${depth * 24}px` }}
        >
          {/* Expand/collapse button */}
          {hasChildren && (
            <Button
              variant="ghost"
              size="icon"
              className="h-6 w-6 -ml-1"
              onClick={() => toggleNodeExpansion(node.checkpoint.id)}
            >
              {isExpanded ? (
                <ChevronDown className="h-3 w-3" />
              ) : (
                <ChevronRight className="h-3 w-3" />
              )}
            </Button>
          )}

          {/* Checkpoint card */}
          <Card
            className={cn(
              "flex-1 cursor-pointer transition-all hover:shadow-md",
              isCurrent && "border-primary ring-2 ring-primary/20",
              isSelected && "border-blue-500 bg-blue-500/5",
              !hasChildren && "ml-5"
            )}
            onClick={() => setSelectedCheckpoint(node.checkpoint)}
          >
            <CardContent className="p-3">
              <div className="flex items-start justify-between gap-2">
                <div className="flex-1 min-w-0">
                  <div className="flex items-center gap-2 mb-1">
                    {isCurrent && (
                      <Badge variant="default" className="text-xs">
                        Current
                      </Badge>
                    )}
                    <span className="text-xs font-mono text-muted-foreground">
                      {node.checkpoint.id.slice(0, 8)}
                    </span>
                    <span className="text-xs text-muted-foreground">
                      {formatDistanceToNow(new Date(node.checkpoint.timestamp), {
                        addSuffix: true,
                      })}
                    </span>
                  </div>

                  {node.checkpoint.description && (
                    <p className="text-sm font-medium mb-1">{node.checkpoint.description}</p>
                  )}

                  <p className="text-xs text-muted-foreground line-clamp-2">
                    {node.checkpoint.metadata.userPrompt || "No prompt"}
                  </p>

                  <div className="flex items-center gap-3 mt-2 text-xs text-muted-foreground">
                    <span className="flex items-center gap-1">
                      <Hash className="h-3 w-3" />
                      {node.checkpoint.metadata.totalTokens.toLocaleString()} tokens
                    </span>
                    <span className="flex items-center gap-1">
                      <FileCode className="h-3 w-3" />
                      {node.checkpoint.metadata.fileChanges} files
                    </span>
                  </div>
                </div>

                {/* Actions */}
                <div className="flex items-center gap-1">
                  <TooltipProvider>
                    <Tooltip>
                      <TooltipTrigger asChild>
                        <Button
                          variant="ghost"
                          size="icon"
                          className="h-7 w-7"
                          onClick={(e) => {
                            e.stopPropagation();
                            handleRestoreCheckpoint(node.checkpoint);
                          }}
                        >
                          <RotateCcw className="h-3 w-3" />
                        </Button>
                      </TooltipTrigger>
                      <TooltipContent>Restore to this checkpoint</TooltipContent>
                    </Tooltip>
                  </TooltipProvider>

                  <TooltipProvider>
                    <Tooltip>
                      <TooltipTrigger asChild>
                        <Button
                          variant="ghost"
                          size="icon"
                          className="h-7 w-7"
                          onClick={(e) => {
                            e.stopPropagation();
                            handleFork(node.checkpoint);
                          }}
                        >
                          <GitFork className="h-3 w-3" />
                        </Button>
                      </TooltipTrigger>
                      <TooltipContent>Fork from this checkpoint</TooltipContent>
                    </Tooltip>
                  </TooltipProvider>

                  <TooltipProvider>
                    <Tooltip>
                      <TooltipTrigger asChild>
                        <Button
                          variant="ghost"
                          size="icon"
                          className="h-7 w-7"
                          onClick={(e) => {
                            e.stopPropagation();
                            handleCompare(node.checkpoint);
                          }}
                        >
                          <Diff className="h-3 w-3" />
                        </Button>
                      </TooltipTrigger>
                      <TooltipContent>Compare with another checkpoint</TooltipContent>
                    </Tooltip>
                  </TooltipProvider>
                </div>
              </div>
            </CardContent>
          </Card>
        </motion.div>

        {/* Children */}
        {isExpanded && hasChildren && (
          <div className="relative">
            {/* Vertical line for children */}
            {node.children.length > 1 && (
              <div
                className="absolute top-0 bottom-0 w-0.5 bg-muted-foreground/30"
                style={{ left: `${(depth + 1) * 24 - 1}px` }}
              />
            )}

            {node.children.map((child) => renderTimelineNode(child, depth + 1))}
          </div>
        )}
      </div>
    );
  };

  return (
    <div className={cn("space-y-4", className)}>
      {/* Experimental Feature Warning */}
      <div className="rounded-lg border border-yellow-500/50 bg-yellow-500/10 p-3">
        <div className="flex items-start gap-2">
          <AlertCircle className="h-4 w-4 text-yellow-600 mt-0.5" />
          <div className="text-xs">
            <p className="font-medium text-yellow-600">{t.sessions.experimentalFeature}</p>
            <p className="text-yellow-600/80">{t.sessions.checkpointingWarning}</p>
          </div>
        </div>
      </div>

      {/* Header */}
      <div className="flex items-center justify-between">
        <div className="flex items-center gap-2">
          <GitBranch className="h-5 w-5 text-muted-foreground" />
          <h3 className="text-sm font-medium">{t.sessions.timeline}</h3>
          {timeline && (
            <Badge variant="outline" className="text-xs">
              {timeline.totalCheckpoints} {t.sessions.totalCheckpoints}
            </Badge>
          )}
        </div>

        <Button
          size="sm"
          variant="default"
          onClick={() => setShowCreateDialog(true)}
          disabled={isLoading}
        >
          <Save className="h-3 w-3 mr-1" />
          Checkpoint
        </Button>
      </div>

      {/* Error display */}
      {error && (
        <div className="flex items-center gap-2 text-xs text-destructive">
          <AlertCircle className="h-3 w-3" />
          {error}
        </div>
      )}

      {/* Timeline tree */}
      {timeline?.rootNode ? (
        <div className="relative overflow-x-auto">{renderTimelineNode(timeline.rootNode)}</div>
      ) : (
        <div className="text-center py-8 text-sm text-muted-foreground">
          {isLoading ? t.sessions.loadingTimeline : t.sessions.noCheckpointsYet}
        </div>
      )}

      {/* Create checkpoint dialog */}
      <Dialog open={showCreateDialog} onOpenChange={setShowCreateDialog}>
        <DialogContent>
          <DialogHeader>
            <DialogTitle>Create Checkpoint</DialogTitle>
            <DialogDescription>
              Save the current state of your session with an optional description.
            </DialogDescription>
          </DialogHeader>

          <div className="space-y-4 py-4">
            <div className="space-y-2">
              <Label htmlFor="description">Description (optional)</Label>
              <Input
                id="description"
                placeholder="e.g., Before major refactoring"
                value={checkpointDescription}
                onChange={(e) => setCheckpointDescription(e.target.value)}
                onKeyPress={(e) => {
                  if (e.key === "Enter" && !isLoading) {
                    handleCreateCheckpoint();
                  }
                }}
              />
            </div>
          </div>

          <DialogFooter>
            <Button
              variant="outline"
              onClick={() => setShowCreateDialog(false)}
              disabled={isLoading}
            >
              Cancel
            </Button>
            <Button onClick={handleCreateCheckpoint} disabled={isLoading}>
              Create Checkpoint
            </Button>
          </DialogFooter>
        </DialogContent>
      </Dialog>

      {/* Diff dialog */}
      <Dialog open={showDiffDialog} onOpenChange={setShowDiffDialog}>
        <DialogContent className="max-w-3xl">
          <DialogHeader>
            <DialogTitle>Checkpoint Comparison</DialogTitle>
            <DialogDescription>
              Changes between "
              {selectedCheckpoint?.description || selectedCheckpoint?.id.slice(0, 8)}" and "
              {compareCheckpoint?.description || compareCheckpoint?.id.slice(0, 8)}"
            </DialogDescription>
          </DialogHeader>

          {diff && (
            <div className="space-y-4 py-4 max-h-[60vh] overflow-y-auto">
              {/* Summary */}
              <div className="grid grid-cols-3 gap-4">
                <Card>
                  <CardContent className="p-3">
                    <div className="text-xs text-muted-foreground">Modified Files</div>
                    <div className="text-2xl font-bold">{diff.modifiedFiles.length}</div>
                  </CardContent>
                </Card>
                <Card>
                  <CardContent className="p-3">
                    <div className="text-xs text-muted-foreground">Added Files</div>
                    <div className="text-2xl font-bold text-green-600">
                      {diff.addedFiles.length}
                    </div>
                  </CardContent>
                </Card>
                <Card>
                  <CardContent className="p-3">
                    <div className="text-xs text-muted-foreground">Deleted Files</div>
                    <div className="text-2xl font-bold text-red-600">
                      {diff.deletedFiles.length}
                    </div>
                  </CardContent>
                </Card>
              </div>

              {/* Token delta */}
              <div className="flex items-center justify-center">
                <Badge variant={diff.tokenDelta > 0 ? "default" : "secondary"}>
                  {diff.tokenDelta > 0 ? "+" : ""}
                  {diff.tokenDelta.toLocaleString()} tokens
                </Badge>
              </div>

              {/* File lists */}
              {diff.modifiedFiles.length > 0 && (
                <div>
                  <h4 className="text-sm font-medium mb-2">Modified Files</h4>
                  <div className="space-y-1">
                    {diff.modifiedFiles.map((file) => (
                      <div key={file.path} className="flex items-center justify-between text-xs">
                        <span className="font-mono">{file.path}</span>
                        <div className="flex items-center gap-2 text-xs">
                          <span className="text-green-600">+{file.additions}</span>
                          <span className="text-red-600">-{file.deletions}</span>
                        </div>
                      </div>
                    ))}
                  </div>
                </div>
              )}

              {diff.addedFiles.length > 0 && (
                <div>
                  <h4 className="text-sm font-medium mb-2">Added Files</h4>
                  <div className="space-y-1">
                    {diff.addedFiles.map((file) => (
                      <div key={file} className="text-xs font-mono text-green-600">
                        + {file}
                      </div>
                    ))}
                  </div>
                </div>
              )}

              {diff.deletedFiles.length > 0 && (
                <div>
                  <h4 className="text-sm font-medium mb-2">Deleted Files</h4>
                  <div className="space-y-1">
                    {diff.deletedFiles.map((file) => (
                      <div key={file} className="text-xs font-mono text-red-600">
                        - {file}
                      </div>
                    ))}
                  </div>
                </div>
              )}
            </div>
          )}

          <DialogFooter>
            <Button
              variant="outline"
              onClick={() => {
                setShowDiffDialog(false);
                setDiff(null);
                setCompareCheckpoint(null);
              }}
            >
              Close
            </Button>
          </DialogFooter>
        </DialogContent>
      </Dialog>
    </div>
  );
};<|MERGE_RESOLUTION|>--- conflicted
+++ resolved
@@ -35,16 +35,13 @@
 } from "@/lib/api";
 import { cn } from "@/lib/utils";
 import { formatDistanceToNow } from "date-fns";
-<<<<<<< HEAD
 import { useI18n } from "@/lib/i18n";
 import { handleError } from "@/lib/errorHandler";
+import { useTrackEvent } from "@/hooks";
+
 /**
  * Props interface for the TimelineNavigator component
  */
-=======
-import { useTrackEvent } from "@/hooks";
-
->>>>>>> 90afd6e5
 interface TimelineNavigatorProps {
   sessionId: string;
   projectId: string;
@@ -106,12 +103,8 @@
   onCheckpointSelect,
   onFork,
   refreshVersion = 0,
-<<<<<<< HEAD
-  className,
-=======
   onCheckpointCreated,
   className
->>>>>>> 90afd6e5
 }) => {
   const { t } = useI18n();
   const [timeline, setTimeline] = useState<SessionTimeline | null>(null);
@@ -124,7 +117,7 @@
   const [error, setError] = useState<string | null>(null);
   const [diff, setDiff] = useState<CheckpointDiff | null>(null);
   const [compareCheckpoint, setCompareCheckpoint] = useState<Checkpoint | null>(null);
-  
+
   // Analytics tracking
   const trackEvent = useTrackEvent();
 
@@ -185,13 +178,9 @@
     try {
       setIsLoading(true);
       setError(null);
-<<<<<<< HEAD
-
-=======
-      
+
       const sessionStartTime = Date.now(); // Using current time as we don't have session start time
-      
->>>>>>> 90afd6e5
+
       await api.createCheckpoint(
         sessionId,
         projectId,
@@ -199,23 +188,18 @@
         currentMessageIndex,
         checkpointDescription || undefined
       );
-<<<<<<< HEAD
-
-=======
-      
+
       // Track checkpoint creation
       const checkpointNumber = timeline ? timeline.totalCheckpoints + 1 : 1;
       trackEvent.checkpointCreated({
         checkpoint_number: checkpointNumber,
         session_duration_at_checkpoint: Date.now() - sessionStartTime
       });
-      
+
       // Call parent callback if provided
       if (onCheckpointCreated) {
         onCheckpointCreated();
       }
-      
->>>>>>> 90afd6e5
       setCheckpointDescription("");
       setShowCreateDialog(false);
       await loadTimeline();
@@ -244,14 +228,10 @@
     try {
       setIsLoading(true);
       setError(null);
-<<<<<<< HEAD
-
-=======
-      
+
       const checkpointTime = new Date(checkpoint.timestamp).getTime();
       const timeSinceCheckpoint = Date.now() - checkpointTime;
-      
->>>>>>> 90afd6e5
+
       // First create a checkpoint of current state
       await api.createCheckpoint(
         sessionId,
@@ -263,17 +243,12 @@
 
       // Then restore
       await api.restoreCheckpoint(checkpoint.id, sessionId, projectId, projectPath);
-<<<<<<< HEAD
-
-=======
-      
+
       // Track checkpoint restoration
       trackEvent.checkpointRestored({
         checkpoint_id: checkpoint.id,
         time_since_checkpoint_ms: timeSinceCheckpoint
       });
-      
->>>>>>> 90afd6e5
       await loadTimeline();
       onCheckpointSelect(checkpoint);
     } catch (err) {
