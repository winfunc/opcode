import { invoke } from "@tauri-apps/api/core";

/**
 * Represents a project in the ~/.claude/projects directory
 */
export interface Project {
  /** The project ID (derived from the directory name) */
  id: string;
  /** The original project path (decoded from the directory name) */
  path: string;
  /** List of session IDs (JSONL file names without extension) */
  sessions: string[];
  /** Unix timestamp when the project directory was created */
  created_at: number;
}

/**
 * Represents a session with its metadata
 */
export interface Session {
  /** The session ID (UUID) */
  id: string;
  /** The project ID this session belongs to */
  project_id: string;
  /** The project path */
  project_path: string;
  /** Optional todo data associated with this session */
  todo_data?: any;
  /** Unix timestamp when the session file was created */
  created_at: number;
  /** First user message content (if available) */
  first_message?: string;
  /** Timestamp of the first user message (if available) */
  message_timestamp?: string;
}

/**
 * Represents the settings from ~/.claude/settings.json
 */
export interface ClaudeSettings {
  [key: string]: any;
}

/**
 * Represents the Claude Code version status
 */
export interface ClaudeVersionStatus {
  /** Whether Claude Code is installed and working */
  is_installed: boolean;
  /** The version string if available */
  version?: string;
  /** The full output from the command */
  output: string;
}

/**
 * Information about a discovered Claude installation
 */
export interface ClaudeInstallation {
  /** Path to the Claude binary */
  path: string;
  /** Source of installation (e.g., "NVM v22.15.0", "Global", "Homebrew", "Manual", etc.) */
  source: string;
  /** Version string if available */
  version?: string;
  /** Whether it's verified to be Claude Code */
  is_verified: boolean;
  /** Whether Node.js is available for this installation */
  node_available: boolean;
  /** Whether this is the currently active/default installation */
  is_active: boolean;
  /** Priority score for auto-selection (higher = better) */
  priority: number;
}

/**
 * Claude path validation result
 */
export interface ClaudePathValidation {
  /** Whether the path is valid */
  is_valid: boolean;
  /** Validation error message if invalid */
  error?: string;
  /** Whether the binary is verified as Claude Code */
  is_claude_code?: boolean;
  /** Detected version if available */
  version?: string;
}

/**
 * Manual Claude path configuration
 */
export interface ManualClaudeConfig {
  /** The custom path to Claude binary */
  path: string;
  /** User-provided description/label */
  label?: string;
  /** Whether to validate the binary immediately */
  validate?: boolean;
}

/**
 * Represents a CLAUDE.md file found in the project
 */
export interface ClaudeMdFile {
  /** Relative path from the project root */
  relative_path: string;
  /** Absolute path to the file */
  absolute_path: string;
  /** File size in bytes */
  size: number;
  /** Last modified timestamp */
  modified: number;
}

/**
 * Represents a file or directory entry
 */
export interface FileEntry {
  name: string;
  path: string;
  is_directory: boolean;
  size: number;
  extension?: string;
}

// Sandbox API types
export interface SandboxProfile {
  id?: number;
  name: string;
  description?: string;
  is_active: boolean;
  is_default: boolean;
  created_at: string;
  updated_at: string;
}

export interface SandboxRule {
  id?: number;
  profile_id: number;
  operation_type: string;
  pattern_type: string;
  pattern_value: string;
  enabled: boolean;
  platform_support?: string;
  created_at: string;
}

export interface PlatformCapabilities {
  os: string;
  sandboxing_supported: boolean;
  operations: OperationSupport[];
  notes: string[];
}

export interface OperationSupport {
  operation: string;
  support_level: string;
  description: string;
}

// Sandbox violation types
export interface SandboxViolation {
  id?: number;
  profile_id?: number;
  agent_id?: number;
  agent_run_id?: number;
  operation_type: string;
  pattern_value?: string;
  process_name?: string;
  pid?: number;
  denied_at: string;
}

export interface SandboxViolationStats {
  total: number;
  recent_24h: number;
  by_operation: Array<{
    operation: string;
    count: number;
  }>;
}

// Import/Export types
export interface SandboxProfileExport {
  version: number;
  exported_at: string;
  platform: string;
  profiles: SandboxProfileWithRules[];
}

export interface SandboxProfileWithRules {
  profile: SandboxProfile;
  rules: SandboxRule[];
}

export interface SandboxImportResult {
  profile_name: string;
  imported: boolean;
  reason?: string;
  new_name?: string;
}

// Agent API types
export interface Agent {
  id?: number;
  name: string;
  icon: string;
  system_prompt: string;
  default_task?: string;
  model: string;
  sandbox_enabled: boolean;
  enable_file_read: boolean;
  enable_file_write: boolean;
  enable_network: boolean;
  created_at: string;
  updated_at: string;
}

export interface AgentRun {
  id?: number;
  agent_id: number;
  agent_name: string;
  agent_icon: string;
  task: string;
  model: string;
  project_path: string;
  session_id: string;
  status: string; // 'pending', 'running', 'completed', 'failed', 'cancelled'
  pid?: number;
  process_started_at?: string;
  created_at: string;
  completed_at?: string;
}

export interface AgentRunMetrics {
  duration_ms?: number;
  total_tokens?: number;
  cost_usd?: number;
  message_count?: number;
}

export interface AgentRunWithMetrics {
  id?: number;
  agent_id: number;
  agent_name: string;
  agent_icon: string;
  task: string;
  model: string;
  project_path: string;
  session_id: string;
  status: string; // 'pending', 'running', 'completed', 'failed', 'cancelled'
  pid?: number;
  process_started_at?: string;
  created_at: string;
  completed_at?: string;
  metrics?: AgentRunMetrics;
  output?: string; // Real-time JSONL content
}

// Usage Dashboard types
export interface UsageEntry {
  project: string;
  timestamp: string;
  model: string;
  input_tokens: number;
  output_tokens: number;
  cache_write_tokens: number;
  cache_read_tokens: number;
  cost: number;
}

export interface ModelUsage {
  model: string;
  total_cost: number;
  total_tokens: number;
  input_tokens: number;
  output_tokens: number;
  cache_creation_tokens: number;
  cache_read_tokens: number;
  session_count: number;
}

export interface DailyUsage {
  date: string;
  total_cost: number;
  total_tokens: number;
  models_used: string[];
}

export interface ProjectUsage {
  project_path: string;
  project_name: string;
  total_cost: number;
  total_tokens: number;
  session_count: number;
  last_used: string;
}

export interface UsageStats {
  total_cost: number;
  total_tokens: number;
  total_input_tokens: number;
  total_output_tokens: number;
  total_cache_creation_tokens: number;
  total_cache_read_tokens: number;
  total_sessions: number;
  by_model: ModelUsage[];
  by_date: DailyUsage[];
  by_project: ProjectUsage[];
}

/**
 * Represents a checkpoint in the session timeline
 */
export interface Checkpoint {
  id: string;
  sessionId: string;
  projectId: string;
  messageIndex: number;
  timestamp: string;
  description?: string;
  parentCheckpointId?: string;
  metadata: CheckpointMetadata;
}

/**
 * Metadata associated with a checkpoint
 */
export interface CheckpointMetadata {
  totalTokens: number;
  modelUsed: string;
  userPrompt: string;
  fileChanges: number;
  snapshotSize: number;
}

/**
 * Represents a file snapshot at a checkpoint
 */
export interface FileSnapshot {
  checkpointId: string;
  filePath: string;
  content: string;
  hash: string;
  isDeleted: boolean;
  permissions?: number;
  size: number;
}

/**
 * Represents a node in the timeline tree
 */
export interface TimelineNode {
  checkpoint: Checkpoint;
  children: TimelineNode[];
  fileSnapshotIds: string[];
}

/**
 * The complete timeline for a session
 */
export interface SessionTimeline {
  sessionId: string;
  rootNode?: TimelineNode;
  currentCheckpointId?: string;
  autoCheckpointEnabled: boolean;
  checkpointStrategy: CheckpointStrategy;
  totalCheckpoints: number;
}

/**
 * Strategy for automatic checkpoint creation
 */
export type CheckpointStrategy = 'manual' | 'per_prompt' | 'per_tool_use' | 'smart';

/**
 * Result of a checkpoint operation
 */
export interface CheckpointResult {
  checkpoint: Checkpoint;
  filesProcessed: number;
  warnings: string[];
}

/**
 * Diff between two checkpoints
 */
export interface CheckpointDiff {
  fromCheckpointId: string;
  toCheckpointId: string;
  modifiedFiles: FileDiff[];
  addedFiles: string[];
  deletedFiles: string[];
  tokenDelta: number;
}

/**
 * Diff for a single file
 */
export interface FileDiff {
  path: string;
  additions: number;
  deletions: number;
  diffContent?: string;
}

/**
 * Represents an MCP server configuration
 */
export interface MCPServer {
  /** Server name/identifier */
  name: string;
  /** Transport type: "stdio" or "sse" */
  transport: string;
  /** Command to execute (for stdio) */
  command?: string;
  /** Command arguments (for stdio) */
  args: string[];
  /** Environment variables */
  env: Record<string, string>;
  /** URL endpoint (for SSE) */
  url?: string;
  /** Configuration scope: "local", "project", or "user" */
  scope: string;
  /** Whether the server is currently active */
  is_active: boolean;
  /** Server status */
  status: ServerStatus;
}

/**
 * Server status information
 */
export interface ServerStatus {
  /** Whether the server is running */
  running: boolean;
  /** Last error message if any */
  error?: string;
  /** Last checked timestamp */
  last_checked?: number;
}

/**
 * MCP configuration for project scope (.mcp.json)
 */
export interface MCPProjectConfig {
  mcpServers: Record<string, MCPServerConfig>;
}

/**
 * Individual server configuration in .mcp.json
 */
export interface MCPServerConfig {
  command: string;
  args: string[];
  env: Record<string, string>;
}

/**
 * Result of adding a server
 */
export interface AddServerResult {
  success: boolean;
  message: string;
  server_name?: string;
}

/**
 * Import result for multiple servers
 */
export interface MCPImportResult {
  imported_count: number;
  failed_count: number;
  servers: ImportServerResult[];
}

/**
 * Result for individual server import
 */
export interface ImportServerResult {
  name: string;
  success: boolean;
  error?: string;
}

/**
 * API client for interacting with the Rust backend
 */
export const api = {
  /**
   * Lists all projects in the ~/.claude/projects directory
   * @returns Promise resolving to an array of projects
   */
  async listProjects(): Promise<Project[]> {
    try {
      return await invoke<Project[]>("list_projects");
    } catch (error) {
      console.error("Failed to list projects:", error);
      throw error;
    }
  },

  /**
   * Gets sessions for a specific project
   * @param projectId - The project ID to get sessions for
   * @returns Promise resolving to an array of sessions
   */
  async getProjectSessions(projectId: string): Promise<Session[]> {
    try {
      return await invoke<Session[]>("get_project_sessions", { projectId });
    } catch (error) {
      console.error("Failed to get project sessions:", error);
      throw error;
    }
  },

  /**
   * Reads the Claude settings file
   * @returns Promise resolving to the settings object
   */
  async getClaudeSettings(): Promise<ClaudeSettings> {
    try {
      const result = await invoke<{ data: ClaudeSettings }>("get_claude_settings");
      console.log("Raw result from get_claude_settings:", result);
      
      // The Rust backend returns ClaudeSettings { data: ... }
      // We need to extract the data field
      if (result && typeof result === 'object' && 'data' in result) {
        return result.data;
      }
      
      // If the result is already the settings object, return it
      return result as ClaudeSettings;
    } catch (error) {
      console.error("Failed to get Claude settings:", error);
      throw error;
    }
  },

  /**
   * Opens a new Claude Code session
   * @param path - Optional path to open the session in
   * @returns Promise resolving when the session is opened
   */
  async openNewSession(path?: string): Promise<string> {
    try {
      return await invoke<string>("open_new_session", { path });
    } catch (error) {
      console.error("Failed to open new session:", error);
      throw error;
    }
  },

  /**
   * Reads the CLAUDE.md system prompt file
   * @returns Promise resolving to the system prompt content
   */
  async getSystemPrompt(): Promise<string> {
    try {
      return await invoke<string>("get_system_prompt");
    } catch (error) {
      console.error("Failed to get system prompt:", error);
      throw error;
    }
  },

  /**
   * Checks if Claude Code is installed and gets its version
   * @returns Promise resolving to the version status
   */
  async checkClaudeVersion(): Promise<ClaudeVersionStatus> {
    try {
      return await invoke<ClaudeVersionStatus>("check_claude_version");
    } catch (error) {
      console.error("Failed to check Claude version:", error);
      throw error;
    }
  },

  /**
   * Saves the CLAUDE.md system prompt file
   * @param content - The new content for the system prompt
   * @returns Promise resolving when the file is saved
   */
  async saveSystemPrompt(content: string): Promise<string> {
    try {
      return await invoke<string>("save_system_prompt", { content });
    } catch (error) {
      console.error("Failed to save system prompt:", error);
      throw error;
    }
  },

  /**
   * Saves the Claude settings file
   * @param settings - The settings object to save
   * @returns Promise resolving when the settings are saved
   */
  async saveClaudeSettings(settings: ClaudeSettings): Promise<string> {
    try {
      return await invoke<string>("save_claude_settings", { settings });
    } catch (error) {
      console.error("Failed to save Claude settings:", error);
      throw error;
    }
  },

  /**
   * Finds all CLAUDE.md files in a project directory
   * @param projectPath - The absolute path to the project
   * @returns Promise resolving to an array of CLAUDE.md files
   */
  async findClaudeMdFiles(projectPath: string): Promise<ClaudeMdFile[]> {
    try {
      return await invoke<ClaudeMdFile[]>("find_claude_md_files", { projectPath });
    } catch (error) {
      console.error("Failed to find CLAUDE.md files:", error);
      throw error;
    }
  },

  /**
   * Reads a specific CLAUDE.md file
   * @param filePath - The absolute path to the file
   * @returns Promise resolving to the file content
   */
  async readClaudeMdFile(filePath: string): Promise<string> {
    try {
      return await invoke<string>("read_claude_md_file", { filePath });
    } catch (error) {
      console.error("Failed to read CLAUDE.md file:", error);
      throw error;
    }
  },

  /**
   * Saves a specific CLAUDE.md file
   * @param filePath - The absolute path to the file
   * @param content - The new content for the file
   * @returns Promise resolving when the file is saved
   */
  async saveClaudeMdFile(filePath: string, content: string): Promise<string> {
    try {
      return await invoke<string>("save_claude_md_file", { filePath, content });
    } catch (error) {
      console.error("Failed to save CLAUDE.md file:", error);
      throw error;
    }
  },

  // Agent API methods
  
  /**
   * Lists all CC agents
   * @returns Promise resolving to an array of agents
   */
  async listAgents(): Promise<Agent[]> {
    try {
      return await invoke<Agent[]>('list_agents');
    } catch (error) {
      console.error("Failed to list agents:", error);
      throw error;
    }
  },

  /**
   * Creates a new agent
   * @param name - The agent name
   * @param icon - The icon identifier
   * @param system_prompt - The system prompt for the agent
   * @param default_task - Optional default task
   * @param model - Optional model (defaults to 'sonnet')
   * @param sandbox_enabled - Optional sandbox enable flag
   * @param enable_file_read - Optional file read permission
   * @param enable_file_write - Optional file write permission
   * @param enable_network - Optional network permission
   * @returns Promise resolving to the created agent
   */
  async createAgent(
    name: string, 
    icon: string, 
    system_prompt: string, 
    default_task?: string, 
    model?: string, 
    sandbox_enabled?: boolean,
    enable_file_read?: boolean,
    enable_file_write?: boolean,
    enable_network?: boolean
  ): Promise<Agent> {
    try {
      return await invoke<Agent>('create_agent', { 
        name, 
        icon, 
        systemPrompt: system_prompt,
        defaultTask: default_task,
        model,
        sandboxEnabled: sandbox_enabled,
        enableFileRead: enable_file_read,
        enableFileWrite: enable_file_write,
        enableNetwork: enable_network
      });
    } catch (error) {
      console.error("Failed to create agent:", error);
      throw error;
    }
  },

  /**
   * Updates an existing agent
   * @param id - The agent ID
   * @param name - The updated name
   * @param icon - The updated icon
   * @param system_prompt - The updated system prompt
   * @param default_task - Optional default task
   * @param model - Optional model
   * @param sandbox_enabled - Optional sandbox enable flag
   * @param enable_file_read - Optional file read permission
   * @param enable_file_write - Optional file write permission
   * @param enable_network - Optional network permission
   * @returns Promise resolving to the updated agent
   */
  async updateAgent(
    id: number, 
    name: string, 
    icon: string, 
    system_prompt: string, 
    default_task?: string, 
    model?: string, 
    sandbox_enabled?: boolean,
    enable_file_read?: boolean,
    enable_file_write?: boolean,
    enable_network?: boolean
  ): Promise<Agent> {
    try {
      return await invoke<Agent>('update_agent', { 
        id, 
        name, 
        icon, 
        systemPrompt: system_prompt,
        defaultTask: default_task,
        model,
        sandboxEnabled: sandbox_enabled,
        enableFileRead: enable_file_read,
        enableFileWrite: enable_file_write,
        enableNetwork: enable_network
      });
    } catch (error) {
      console.error("Failed to update agent:", error);
      throw error;
    }
  },

  /**
   * Deletes an agent
   * @param id - The agent ID to delete
   * @returns Promise resolving when the agent is deleted
   */
  async deleteAgent(id: number): Promise<void> {
    try {
      return await invoke('delete_agent', { id });
    } catch (error) {
      console.error("Failed to delete agent:", error);
      throw error;
    }
  },

  /**
   * Gets a single agent by ID
   * @param id - The agent ID
   * @returns Promise resolving to the agent
   */
  async getAgent(id: number): Promise<Agent> {
    try {
      return await invoke<Agent>('get_agent', { id });
    } catch (error) {
      console.error("Failed to get agent:", error);
      throw error;
    }
  },

  /**
   * Exports a single agent to JSON format
   * @param id - The agent ID to export
   * @returns Promise resolving to the JSON string
   */
  async exportAgent(id: number): Promise<string> {
    try {
      return await invoke<string>('export_agent', { id });
    } catch (error) {
      console.error("Failed to export agent:", error);
      throw error;
    }
  },

  /**
   * Imports an agent from JSON data
   * @param jsonData - The JSON string containing the agent export
   * @returns Promise resolving to the imported agent
   */
  async importAgent(jsonData: string): Promise<Agent> {
    try {
      return await invoke<Agent>('import_agent', { jsonData });
    } catch (error) {
      console.error("Failed to import agent:", error);
      throw error;
    }
  },

  /**
   * Imports an agent from a file
   * @param filePath - The path to the JSON file
   * @returns Promise resolving to the imported agent
   */
  async importAgentFromFile(filePath: string): Promise<Agent> {
    try {
      return await invoke<Agent>('import_agent_from_file', { filePath });
    } catch (error) {
      console.error("Failed to import agent from file:", error);
      throw error;
    }
  },

  /**
   * Executes an agent
   * @param agentId - The agent ID to execute
   * @param projectPath - The project path to run the agent in
   * @param task - The task description
   * @param model - Optional model override
   * @returns Promise resolving to the run ID when execution starts
   */
  async executeAgent(agentId: number, projectPath: string, task: string, model?: string): Promise<number> {
    try {
      return await invoke<number>('execute_agent', { agentId, projectPath, task, model });
    } catch (error) {
      console.error("Failed to execute agent:", error);
      // Return a sentinel value to indicate error
      throw new Error(`Failed to execute agent: ${error instanceof Error ? error.message : 'Unknown error'}`);
    }
  },

  /**
   * Lists agent runs with metrics
   * @param agentId - Optional agent ID to filter runs
   * @returns Promise resolving to an array of agent runs with metrics
   */
  async listAgentRuns(agentId?: number): Promise<AgentRunWithMetrics[]> {
    try {
      return await invoke<AgentRunWithMetrics[]>('list_agent_runs', { agentId });
    } catch (error) {
      console.error("Failed to list agent runs:", error);
      // Return empty array instead of throwing to prevent UI crashes
      return [];
    }
  },

  /**
   * Gets a single agent run by ID with metrics
   * @param id - The run ID
   * @returns Promise resolving to the agent run with metrics
   */
  async getAgentRun(id: number): Promise<AgentRunWithMetrics> {
    try {
      return await invoke<AgentRunWithMetrics>('get_agent_run', { id });
    } catch (error) {
      console.error("Failed to get agent run:", error);
      throw new Error(`Failed to get agent run: ${error instanceof Error ? error.message : 'Unknown error'}`);
    }
  },

  /**
   * Gets a single agent run by ID with real-time metrics from JSONL
   * @param id - The run ID
   * @returns Promise resolving to the agent run with metrics
   */
  async getAgentRunWithRealTimeMetrics(id: number): Promise<AgentRunWithMetrics> {
    try {
      return await invoke<AgentRunWithMetrics>('get_agent_run_with_real_time_metrics', { id });
    } catch (error) {
      console.error("Failed to get agent run with real-time metrics:", error);
      throw new Error(`Failed to get agent run with real-time metrics: ${error instanceof Error ? error.message : 'Unknown error'}`);
    }
  },

  /**
   * Lists all currently running agent sessions
   * @returns Promise resolving to list of running agent sessions
   */
  async listRunningAgentSessions(): Promise<AgentRun[]> {
    try {
      return await invoke<AgentRun[]>('list_running_sessions');
    } catch (error) {
      console.error("Failed to list running agent sessions:", error);
      throw new Error(`Failed to list running agent sessions: ${error instanceof Error ? error.message : 'Unknown error'}`);
    }
  },

  /**
   * Kills a running agent session
   * @param runId - The run ID to kill
   * @returns Promise resolving to whether the session was successfully killed
   */
  async killAgentSession(runId: number): Promise<boolean> {
    try {
      return await invoke<boolean>('kill_agent_session', { runId });
    } catch (error) {
      console.error("Failed to kill agent session:", error);
      throw new Error(`Failed to kill agent session: ${error instanceof Error ? error.message : 'Unknown error'}`);
    }
  },

  /**
   * Gets the status of a specific agent session
   * @param runId - The run ID to check
   * @returns Promise resolving to the session status or null if not found
   */
  async getSessionStatus(runId: number): Promise<string | null> {
    try {
      return await invoke<string | null>('get_session_status', { runId });
    } catch (error) {
      console.error("Failed to get session status:", error);
      throw new Error(`Failed to get session status: ${error instanceof Error ? error.message : 'Unknown error'}`);
    }
  },

  /**
   * Cleanup finished processes and update their status
   * @returns Promise resolving to list of run IDs that were cleaned up
   */
  async cleanupFinishedProcesses(): Promise<number[]> {
    try {
      return await invoke<number[]>('cleanup_finished_processes');
    } catch (error) {
      console.error("Failed to cleanup finished processes:", error);
      throw new Error(`Failed to cleanup finished processes: ${error instanceof Error ? error.message : 'Unknown error'}`);
    }
  },

  /**
   * Get real-time output for a running session (with live output fallback)
   * @param runId - The run ID to get output for
   * @returns Promise resolving to the current session output (JSONL format)
   */
  async getSessionOutput(runId: number): Promise<string> {
    try {
      return await invoke<string>('get_session_output', { runId });
    } catch (error) {
      console.error("Failed to get session output:", error);
      throw new Error(`Failed to get session output: ${error instanceof Error ? error.message : 'Unknown error'}`);
    }
  },

  /**
   * Get live output directly from process stdout buffer
   * @param runId - The run ID to get live output for
   * @returns Promise resolving to the current live output
   */
  async getLiveSessionOutput(runId: number): Promise<string> {
    try {
      return await invoke<string>('get_live_session_output', { runId });
    } catch (error) {
      console.error("Failed to get live session output:", error);
      throw new Error(`Failed to get live session output: ${error instanceof Error ? error.message : 'Unknown error'}`);
    }
  },

  /**
   * Start streaming real-time output for a running session
   * @param runId - The run ID to stream output for
   * @returns Promise that resolves when streaming starts
   */
  async streamSessionOutput(runId: number): Promise<void> {
    try {
      return await invoke<void>('stream_session_output', { runId });
    } catch (error) {
      console.error("Failed to start streaming session output:", error);
      throw new Error(`Failed to start streaming session output: ${error instanceof Error ? error.message : 'Unknown error'}`);
    }
  },

  /**
   * Loads the JSONL history for a specific session
   */
  async loadSessionHistory(sessionId: string, projectId: string): Promise<any[]> {
    return invoke("load_session_history", { sessionId, projectId });
  },

  /**
   * Executes a new interactive Claude Code session with streaming output
   */
  async executeClaudeCode(projectPath: string, prompt: string, model: string): Promise<void> {
    return invoke("execute_claude_code", { projectPath, prompt, model });
  },

  /**
   * Continues an existing Claude Code conversation with streaming output
   */
  async continueClaudeCode(projectPath: string, prompt: string, model: string): Promise<void> {
    return invoke("continue_claude_code", { projectPath, prompt, model });
  },

  /**
   * Resumes an existing Claude Code session by ID with streaming output
   */
  async resumeClaudeCode(projectPath: string, sessionId: string, prompt: string, model: string): Promise<void> {
    return invoke("resume_claude_code", { projectPath, sessionId, prompt, model });
  },

  /**
   * Cancels the currently running Claude Code execution
   */
  async cancelClaudeExecution(): Promise<void> {
    return invoke("cancel_claude_execution");
  },

  /**
   * Lists files and directories in a given path
   */
  async listDirectoryContents(directoryPath: string): Promise<FileEntry[]> {
    return invoke("list_directory_contents", { directoryPath });
  },

  /**
   * Searches for files and directories matching a pattern
   */
  async searchFiles(basePath: string, query: string): Promise<FileEntry[]> {
    return invoke("search_files", { basePath, query });
  },

  // Sandbox API methods

  /**
   * Lists all sandbox profiles
   * @returns Promise resolving to an array of sandbox profiles
   */
  async listSandboxProfiles(): Promise<SandboxProfile[]> {
    try {
      return await invoke<SandboxProfile[]>('list_sandbox_profiles');
    } catch (error) {
      console.error("Failed to list sandbox profiles:", error);
      throw error;
    }
  },

  /**
   * Creates a new sandbox profile
   * @param name - The profile name
   * @param description - Optional description
   * @returns Promise resolving to the created profile
   */
  async createSandboxProfile(name: string, description?: string): Promise<SandboxProfile> {
    try {
      return await invoke<SandboxProfile>('create_sandbox_profile', { name, description });
    } catch (error) {
      console.error("Failed to create sandbox profile:", error);
      throw error;
    }
  },

  /**
   * Updates a sandbox profile
   * @param id - The profile ID
   * @param name - The updated name
   * @param description - Optional description
   * @param is_active - Whether the profile is active
   * @param is_default - Whether the profile is the default
   * @returns Promise resolving to the updated profile
   */
  async updateSandboxProfile(
    id: number, 
    name: string, 
    description: string | undefined, 
    is_active: boolean, 
    is_default: boolean
  ): Promise<SandboxProfile> {
    try {
      return await invoke<SandboxProfile>('update_sandbox_profile', { 
        id, 
        name, 
        description, 
        is_active, 
        is_default 
      });
    } catch (error) {
      console.error("Failed to update sandbox profile:", error);
      throw error;
    }
  },

  /**
   * Deletes a sandbox profile
   * @param id - The profile ID to delete
   * @returns Promise resolving when the profile is deleted
   */
  async deleteSandboxProfile(id: number): Promise<void> {
    try {
      return await invoke('delete_sandbox_profile', { id });
    } catch (error) {
      console.error("Failed to delete sandbox profile:", error);
      throw error;
    }
  },

  /**
   * Gets a single sandbox profile by ID
   * @param id - The profile ID
   * @returns Promise resolving to the profile
   */
  async getSandboxProfile(id: number): Promise<SandboxProfile> {
    try {
      return await invoke<SandboxProfile>('get_sandbox_profile', { id });
    } catch (error) {
      console.error("Failed to get sandbox profile:", error);
      throw error;
    }
  },

  /**
   * Lists rules for a sandbox profile
   * @param profileId - The profile ID
   * @returns Promise resolving to an array of rules
   */
  async listSandboxRules(profileId: number): Promise<SandboxRule[]> {
    try {
      return await invoke<SandboxRule[]>('list_sandbox_rules', { profile_id: profileId });
    } catch (error) {
      console.error("Failed to list sandbox rules:", error);
      throw error;
    }
  },

  /**
   * Creates a new sandbox rule
   * @param profileId - The profile ID
   * @param operation_type - The operation type
   * @param pattern_type - The pattern type
   * @param pattern_value - The pattern value
   * @param enabled - Whether the rule is enabled
   * @param platform_support - Optional platform support JSON
   * @returns Promise resolving to the created rule
   */
  async createSandboxRule(
    profileId: number,
    operation_type: string,
    pattern_type: string,
    pattern_value: string,
    enabled: boolean,
    platform_support?: string
  ): Promise<SandboxRule> {
    try {
      return await invoke<SandboxRule>('create_sandbox_rule', { 
        profile_id: profileId,
        operation_type,
        pattern_type,
        pattern_value,
        enabled,
        platform_support
      });
    } catch (error) {
      console.error("Failed to create sandbox rule:", error);
      throw error;
    }
  },

  /**
   * Updates a sandbox rule
   * @param id - The rule ID
   * @param operation_type - The operation type
   * @param pattern_type - The pattern type
   * @param pattern_value - The pattern value
   * @param enabled - Whether the rule is enabled
   * @param platform_support - Optional platform support JSON
   * @returns Promise resolving to the updated rule
   */
  async updateSandboxRule(
    id: number,
    operation_type: string,
    pattern_type: string,
    pattern_value: string,
    enabled: boolean,
    platform_support?: string
  ): Promise<SandboxRule> {
    try {
      return await invoke<SandboxRule>('update_sandbox_rule', { 
        id,
        operation_type,
        pattern_type,
        pattern_value,
        enabled,
        platform_support
      });
    } catch (error) {
      console.error("Failed to update sandbox rule:", error);
      throw error;
    }
  },

  /**
   * Deletes a sandbox rule
   * @param id - The rule ID to delete
   * @returns Promise resolving when the rule is deleted
   */
  async deleteSandboxRule(id: number): Promise<void> {
    try {
      return await invoke('delete_sandbox_rule', { id });
    } catch (error) {
      console.error("Failed to delete sandbox rule:", error);
      throw error;
    }
  },

  /**
   * Gets platform capabilities for sandbox configuration
   * @returns Promise resolving to platform capabilities
   */
  async getPlatformCapabilities(): Promise<PlatformCapabilities> {
    try {
      return await invoke<PlatformCapabilities>('get_platform_capabilities');
    } catch (error) {
      console.error("Failed to get platform capabilities:", error);
      throw error;
    }
  },

  /**
   * Tests a sandbox profile
   * @param profileId - The profile ID to test
   * @returns Promise resolving to test result message
   */
  async testSandboxProfile(profileId: number): Promise<string> {
    try {
      return await invoke<string>('test_sandbox_profile', { profile_id: profileId });
    } catch (error) {
      console.error("Failed to test sandbox profile:", error);
      throw error;
    }
  },

  // Sandbox violation methods

  /**
   * Lists sandbox violations with optional filtering
   * @param profileId - Optional profile ID to filter by
   * @param agentId - Optional agent ID to filter by
   * @param limit - Optional limit on number of results
   * @returns Promise resolving to array of violations
   */
  async listSandboxViolations(profileId?: number, agentId?: number, limit?: number): Promise<SandboxViolation[]> {
    try {
      return await invoke<SandboxViolation[]>('list_sandbox_violations', { 
        profile_id: profileId, 
        agent_id: agentId, 
        limit 
      });
    } catch (error) {
      console.error("Failed to list sandbox violations:", error);
      throw error;
    }
  },

  /**
   * Logs a sandbox violation
   * @param violation - The violation details
   * @returns Promise resolving when logged
   */
  async logSandboxViolation(violation: {
    profileId?: number;
    agentId?: number;
    agentRunId?: number;
    operationType: string;
    patternValue?: string;
    processName?: string;
    pid?: number;
  }): Promise<void> {
    try {
      return await invoke('log_sandbox_violation', {
        profile_id: violation.profileId,
        agent_id: violation.agentId,
        agent_run_id: violation.agentRunId,
        operation_type: violation.operationType,
        pattern_value: violation.patternValue,
        process_name: violation.processName,
        pid: violation.pid
      });
    } catch (error) {
      console.error("Failed to log sandbox violation:", error);
      throw error;
    }
  },

  /**
   * Clears old sandbox violations
   * @param olderThanDays - Optional days to keep (clears all if not specified)
   * @returns Promise resolving to number of deleted violations
   */
  async clearSandboxViolations(olderThanDays?: number): Promise<number> {
    try {
      return await invoke<number>('clear_sandbox_violations', { older_than_days: olderThanDays });
    } catch (error) {
      console.error("Failed to clear sandbox violations:", error);
      throw error;
    }
  },

  /**
   * Gets sandbox violation statistics
   * @returns Promise resolving to violation stats
   */
  async getSandboxViolationStats(): Promise<SandboxViolationStats> {
    try {
      return await invoke<SandboxViolationStats>('get_sandbox_violation_stats');
    } catch (error) {
      console.error("Failed to get sandbox violation stats:", error);
      throw error;
    }
  },

  // Import/Export methods

  /**
   * Exports a single sandbox profile with its rules
   * @param profileId - The profile ID to export
   * @returns Promise resolving to export data
   */
  async exportSandboxProfile(profileId: number): Promise<SandboxProfileExport> {
    try {
      return await invoke<SandboxProfileExport>('export_sandbox_profile', { profile_id: profileId });
    } catch (error) {
      console.error("Failed to export sandbox profile:", error);
      throw error;
    }
  },

  /**
   * Exports all sandbox profiles
   * @returns Promise resolving to export data
   */
  async exportAllSandboxProfiles(): Promise<SandboxProfileExport> {
    try {
      return await invoke<SandboxProfileExport>('export_all_sandbox_profiles');
    } catch (error) {
      console.error("Failed to export all sandbox profiles:", error);
      throw error;
    }
  },

  /**
   * Imports sandbox profiles from export data
   * @param exportData - The export data to import
   * @returns Promise resolving to import results
   */
  async importSandboxProfiles(exportData: SandboxProfileExport): Promise<SandboxImportResult[]> {
    try {
      return await invoke<SandboxImportResult[]>('import_sandbox_profiles', { export_data: exportData });
    } catch (error) {
      console.error("Failed to import sandbox profiles:", error);
      throw error;
    }
  },

  /**
   * Gets overall usage statistics
   * @returns Promise resolving to usage statistics
   */
  async getUsageStats(): Promise<UsageStats> {
    try {
      return await invoke<UsageStats>("get_usage_stats");
    } catch (error) {
      console.error("Failed to get usage stats:", error);
      throw error;
    }
  },

  /**
   * Gets usage statistics filtered by date range
   * @param startDate - Start date (ISO format)
   * @param endDate - End date (ISO format)
   * @returns Promise resolving to usage statistics
   */
  async getUsageByDateRange(startDate: string, endDate: string): Promise<UsageStats> {
    try {
      return await invoke<UsageStats>("get_usage_by_date_range", { startDate, endDate });
    } catch (error) {
      console.error("Failed to get usage by date range:", error);
      throw error;
    }
  },

  /**
   * Gets usage statistics grouped by session
   * @param since - Optional start date (YYYYMMDD)
   * @param until - Optional end date (YYYYMMDD)
   * @param order - Optional sort order ('asc' or 'desc')
   * @returns Promise resolving to an array of session usage data
   */
  async getSessionStats(
    since?: string,
    until?: string,
    order?: "asc" | "desc"
  ): Promise<ProjectUsage[]> {
    try {
      return await invoke<ProjectUsage[]>("get_session_stats", {
        since,
        until,
        order,
      });
    } catch (error) {
      console.error("Failed to get session stats:", error);
      throw error;
    }
  },

  /**
   * Gets detailed usage entries with optional filtering
   * @param limit - Optional limit for number of entries
   * @returns Promise resolving to array of usage entries
   */
  async getUsageDetails(limit?: number): Promise<UsageEntry[]> {
    try {
      return await invoke<UsageEntry[]>("get_usage_details", { limit });
    } catch (error) {
      console.error("Failed to get usage details:", error);
      throw error;
    }
  },

  /**
   * Creates a checkpoint for the current session state
   */
  async createCheckpoint(
    sessionId: string,
    projectId: string,
    projectPath: string,
    messageIndex?: number,
    description?: string
  ): Promise<CheckpointResult> {
    return invoke("create_checkpoint", {
      sessionId,
      projectId,
      projectPath,
      messageIndex,
      description
    });
  },

  /**
   * Restores a session to a specific checkpoint
   */
  async restoreCheckpoint(
    checkpointId: string,
    sessionId: string,
    projectId: string,
    projectPath: string
  ): Promise<CheckpointResult> {
    return invoke("restore_checkpoint", {
      checkpointId,
      sessionId,
      projectId,
      projectPath
    });
  },

  /**
   * Lists all checkpoints for a session
   */
  async listCheckpoints(
    sessionId: string,
    projectId: string,
    projectPath: string
  ): Promise<Checkpoint[]> {
    return invoke("list_checkpoints", {
      sessionId,
      projectId,
      projectPath
    });
  },

  /**
   * Forks a new timeline branch from a checkpoint
   */
  async forkFromCheckpoint(
    checkpointId: string,
    sessionId: string,
    projectId: string,
    projectPath: string,
    newSessionId: string,
    description?: string
  ): Promise<CheckpointResult> {
    return invoke("fork_from_checkpoint", {
      checkpointId,
      sessionId,
      projectId,
      projectPath,
      newSessionId,
      description
    });
  },

  /**
   * Gets the timeline for a session
   */
  async getSessionTimeline(
    sessionId: string,
    projectId: string,
    projectPath: string
  ): Promise<SessionTimeline> {
    return invoke("get_session_timeline", {
      sessionId,
      projectId,
      projectPath
    });
  },

  /**
   * Updates checkpoint settings for a session
   */
  async updateCheckpointSettings(
    sessionId: string,
    projectId: string,
    projectPath: string,
    autoCheckpointEnabled: boolean,
    checkpointStrategy: CheckpointStrategy
  ): Promise<void> {
    return invoke("update_checkpoint_settings", {
      sessionId,
      projectId,
      projectPath,
      autoCheckpointEnabled,
      checkpointStrategy
    });
  },

  /**
   * Gets diff between two checkpoints
   */
  async getCheckpointDiff(
    fromCheckpointId: string,
    toCheckpointId: string,
    sessionId: string,
    projectId: string
  ): Promise<CheckpointDiff> {
    try {
      return await invoke<CheckpointDiff>("get_checkpoint_diff", {
        fromCheckpointId,
        toCheckpointId,
        sessionId,
        projectId
      });
    } catch (error) {
      console.error("Failed to get checkpoint diff:", error);
      throw error;
    }
  },

  /**
   * Tracks a message for checkpointing
   */
  async trackCheckpointMessage(
    sessionId: string,
    projectId: string,
    projectPath: string,
    message: string
  ): Promise<void> {
    try {
      await invoke("track_checkpoint_message", {
        sessionId,
        projectId,
        projectPath,
        message
      });
    } catch (error) {
      console.error("Failed to track checkpoint message:", error);
      throw error;
    }
  },

  /**
   * Checks if auto-checkpoint should be triggered
   */
  async checkAutoCheckpoint(
    sessionId: string,
    projectId: string,
    projectPath: string,
    message: string
  ): Promise<boolean> {
    try {
      return await invoke<boolean>("check_auto_checkpoint", {
        sessionId,
        projectId,
        projectPath,
        message
      });
    } catch (error) {
      console.error("Failed to check auto checkpoint:", error);
      throw error;
    }
  },

  /**
   * Triggers cleanup of old checkpoints
   */
  async cleanupOldCheckpoints(
    sessionId: string,
    projectId: string,
    projectPath: string,
    keepCount: number
  ): Promise<number> {
    try {
      return await invoke<number>("cleanup_old_checkpoints", {
        sessionId,
        projectId,
        projectPath,
        keepCount
      });
    } catch (error) {
      console.error("Failed to cleanup old checkpoints:", error);
      throw error;
    }
  },

  /**
   * Gets checkpoint settings for a session
   */
  async getCheckpointSettings(
    sessionId: string,
    projectId: string,
    projectPath: string
  ): Promise<{
    auto_checkpoint_enabled: boolean;
    checkpoint_strategy: CheckpointStrategy;
    total_checkpoints: number;
    current_checkpoint_id?: string;
  }> {
    try {
      return await invoke("get_checkpoint_settings", {
        sessionId,
        projectId,
        projectPath
      });
    } catch (error) {
      console.error("Failed to get checkpoint settings:", error);
      throw error;
    }
  },

  /**
   * Clears checkpoint manager for a session (cleanup on session end)
   */
  async clearCheckpointManager(sessionId: string): Promise<void> {
    try {
      await invoke("clear_checkpoint_manager", { sessionId });
    } catch (error) {
      console.error("Failed to clear checkpoint manager:", error);
      throw error;
    }
  },

  /**
   * Tracks a batch of messages for a session for checkpointing
   */
  trackSessionMessages: (
    sessionId: string, 
    projectId: string, 
    projectPath: string, 
    messages: string[]
  ): Promise<void> =>
    invoke("track_session_messages", { sessionId, projectId, projectPath, messages }),

  /**
   * Adds a new MCP server
   */
  async mcpAdd(
    name: string,
    transport: string,
    command?: string,
    args: string[] = [],
    env: Record<string, string> = {},
    url?: string,
    scope: string = "local"
  ): Promise<AddServerResult> {
    try {
      return await invoke<AddServerResult>("mcp_add", {
        name,
        transport,
        command,
        args,
        env,
        url,
        scope
      });
    } catch (error) {
      console.error("Failed to add MCP server:", error);
      throw error;
    }
  },

  /**
   * Lists all configured MCP servers
   */
  async mcpList(): Promise<MCPServer[]> {
    try {
      console.log("API: Calling mcp_list...");
      const result = await invoke<MCPServer[]>("mcp_list");
      console.log("API: mcp_list returned:", result);
      return result;
    } catch (error) {
      console.error("API: Failed to list MCP servers:", error);
      throw error;
    }
  },

  /**
   * Gets details for a specific MCP server
   */
  async mcpGet(name: string): Promise<MCPServer> {
    try {
      return await invoke<MCPServer>("mcp_get", { name });
    } catch (error) {
      console.error("Failed to get MCP server:", error);
      throw error;
    }
  },

  /**
   * Removes an MCP server
   */
  async mcpRemove(name: string): Promise<string> {
    try {
      return await invoke<string>("mcp_remove", { name });
    } catch (error) {
      console.error("Failed to remove MCP server:", error);
      throw error;
    }
  },

  /**
   * Adds an MCP server from JSON configuration
   */
  async mcpAddJson(name: string, jsonConfig: string, scope: string = "local"): Promise<AddServerResult> {
    try {
      return await invoke<AddServerResult>("mcp_add_json", { name, jsonConfig, scope });
    } catch (error) {
      console.error("Failed to add MCP server from JSON:", error);
      throw error;
    }
  },

  /**
   * Imports MCP servers from Claude Desktop
   */
  async mcpAddFromClaudeDesktop(scope: string = "local"): Promise<MCPImportResult> {
    try {
      return await invoke<MCPImportResult>("mcp_add_from_claude_desktop", { scope });
    } catch (error) {
      console.error("Failed to import from Claude Desktop:", error);
      throw error;
    }
  },

  /**
   * Starts Claude Code as an MCP server
   */
  async mcpServe(): Promise<string> {
    try {
      return await invoke<string>("mcp_serve");
    } catch (error) {
      console.error("Failed to start MCP server:", error);
      throw error;
    }
  },

  /**
   * Tests connection to an MCP server
   */
  async mcpTestConnection(name: string): Promise<string> {
    try {
      return await invoke<string>("mcp_test_connection", { name });
    } catch (error) {
      console.error("Failed to test MCP connection:", error);
      throw error;
    }
  },

  /**
   * Resets project-scoped server approval choices
   */
  async mcpResetProjectChoices(): Promise<string> {
    try {
      return await invoke<string>("mcp_reset_project_choices");
    } catch (error) {
      console.error("Failed to reset project choices:", error);
      throw error;
    }
  },

  /**
   * Gets the status of MCP servers
   */
  async mcpGetServerStatus(): Promise<Record<string, ServerStatus>> {
    try {
      return await invoke<Record<string, ServerStatus>>("mcp_get_server_status");
    } catch (error) {
      console.error("Failed to get server status:", error);
      throw error;
    }
  },

  /**
   * Reads .mcp.json from the current project
   */
  async mcpReadProjectConfig(projectPath: string): Promise<MCPProjectConfig> {
    try {
      return await invoke<MCPProjectConfig>("mcp_read_project_config", { projectPath });
    } catch (error) {
      console.error("Failed to read project MCP config:", error);
      throw error;
    }
  },

  /**
   * Saves .mcp.json to the current project
   */
  async mcpSaveProjectConfig(projectPath: string, config: MCPProjectConfig): Promise<string> {
    try {
      return await invoke<string>("mcp_save_project_config", { projectPath, config });
    } catch (error) {
      console.error("Failed to save project MCP config:", error);
      throw error;
    }
  },

  /**
   * Get the stored Claude binary path from settings
   * @returns Promise resolving to the path if set, null otherwise
   */
  async getClaudeBinaryPath(): Promise<string | null> {
    try {
      return await invoke<string | null>("get_claude_binary_path");
    } catch (error) {
      console.error("Failed to get Claude binary path:", error);
      throw error;
    }
  },

  /**
   * Set the Claude binary path in settings
   * @param path - The absolute path to the Claude binary
   * @returns Promise resolving when the path is saved
   */
  async setClaudeBinaryPath(path: string): Promise<void> {
    try {
      return await invoke<void>("set_claude_binary_path", { path });
    } catch (error) {
      console.error("Failed to set Claude binary path:", error);
      throw error;
    }
  },

  /**
   * Discovers all Claude installations on the system
   * @returns Promise resolving to an array of found installations with their sources and verification status
   */
  async discoverClaudeInstallations(): Promise<ClaudeInstallation[]> {
    try {
      return await invoke<ClaudeInstallation[]>("discover_claude_installations");
    } catch (error) {
      console.error("Failed to discover Claude installations:", error);
      throw error;
    }
  },

  /**
   * Sets the user's selected Claude installation path
   * @param path - The absolute path to the Claude binary to use
   * @returns Promise resolving when the selection is saved
   */
  async setSelectedClaudeInstallation(path: string): Promise<void> {
    try {
      return await invoke<void>("set_selected_claude_installation", { path });
    } catch (error) {
      console.error("Failed to set selected Claude installation:", error);
      throw error;
    }
  },

  /**
   * Gets the currently selected Claude installation (if any)
   * @returns Promise resolving to the path if set, null for auto-detection
   */
  async getSelectedClaudeInstallation(): Promise<string | null> {
    try {
      return await invoke<string | null>("get_selected_claude_installation");
    } catch (error) {
      console.error("Failed to get selected Claude installation:", error);
      throw error;
    }
  },

  /**
   * Clears the selected Claude installation, reverting to auto-detection
   * @returns Promise resolving when the selection is cleared
   */
  async clearSelectedClaudeInstallation(): Promise<void> {
    try {
      return await invoke<void>("clear_selected_claude_installation");
    } catch (error) {
      console.error("Failed to clear selected Claude installation:", error);
      throw error;
    }
  },

  /**
   * Captures a screenshot of a specific region in the window
   * @param url - The URL to capture
   * @param selector - Optional selector to capture
   * @param fullPage - Whether to capture the full page
   * @returns Promise resolving to the path of the saved screenshot
   */
  async captureUrlScreenshot(
    url: string,
    selector?: string | null,
    fullPage: boolean = false
  ): Promise<string> {
    return await invoke<string>("capture_url_screenshot", {
      url,
      selector,
      fullPage,
    });
  },

  /**
   * Cleans up old screenshot files from the temporary directory
   * @param olderThanMinutes - Remove files older than this many minutes (default: 60)
   * @returns Promise resolving to the number of files deleted
   */
  async cleanupScreenshotTempFiles(olderThanMinutes?: number): Promise<number> {
    try {
      return await invoke<number>("cleanup_screenshot_temp_files", { olderThanMinutes });
    } catch (error) {
      console.error("Failed to cleanup screenshot files:", error);
      throw error;
    }
  },
<<<<<<< HEAD

  /**
   * Validates a Claude binary path without storing it
   * @param path - The path to validate
   * @returns Promise resolving to validation result
   */
  async validateClaudePath(path: string): Promise<ClaudePathValidation> {
    try {
      // First check basic file existence and permissions
      const basicCheck = await this.setClaudeBinaryPath(path).then(
        () => ({ is_valid: true }),
        (error) => ({ is_valid: false, error: error.message || String(error) })
      );

      if (!basicCheck.is_valid) {
        return basicCheck;
      }

      // Now try to validate it's actually Claude Code
      // We can use the check_claude_version function but need to temporarily set the path
      const currentPath = await this.getClaudeBinaryPath();
      
      try {
        await this.setClaudeBinaryPath(path);
        const versionResult = await this.checkClaudeVersion();
        
        return {
          is_valid: versionResult.is_installed,
          is_claude_code: versionResult.is_installed,
          version: versionResult.version,
          error: versionResult.is_installed ? undefined : "Binary exists but is not Claude Code"
        };
      } finally {
        // Restore original path
        if (currentPath) {
          await this.setClaudeBinaryPath(currentPath);
        }
      }
    } catch (error) {
      console.error("Failed to validate Claude path:", error);
      return {
        is_valid: false,
        error: error instanceof Error ? error.message : String(error)
      };
    }
  },

  /**
   * Sets a manual Claude path with validation and user-friendly error handling
   * @param config - Manual Claude configuration
   * @returns Promise resolving to validation result and success status
   */
  async setManualClaudePath(config: ManualClaudeConfig): Promise<ClaudePathValidation & { success: boolean }> {
    try {
      // Validate first if requested
      if (config.validate !== false) {
        const validation = await this.validateClaudePath(config.path);
        if (!validation.is_valid) {
          return { ...validation, success: false };
        }
      }

      // Set the path
      await this.setClaudeBinaryPath(config.path);
      
      // Emit event for UI updates
      if (typeof window !== 'undefined') {
        window.dispatchEvent(new CustomEvent('claude-installation-changed', { 
          detail: {
            path: config.path, 
            source: 'Manual',
            label: config.label 
          }
        }));
      }

      return {
        is_valid: true,
        success: true,
        is_claude_code: true // Assume true if validation passed
      };
    } catch (error) {
      console.error("Failed to set manual Claude path:", error);
      return {
        is_valid: false,
        success: false,
        error: error instanceof Error ? error.message : String(error)
      };
    }
  },

  /**
   * Gets the current Claude configuration (manual or selected installation)
   * @returns Promise resolving to current configuration
   */
  async getCurrentClaudeConfig(): Promise<{
    path: string | null;
    source: 'manual' | 'selected' | 'auto';
    is_manual: boolean;
  }> {
    try {
      // Check manual path first
      const manualPath = await this.getClaudeBinaryPath();
      if (manualPath) {
        return {
          path: manualPath,
          source: 'manual',
          is_manual: true
        };
      }

      // Check selected installation
      const selectedPath = await this.getSelectedClaudeInstallation();
      if (selectedPath) {
        return {
          path: selectedPath,
          source: 'selected',
          is_manual: false
        };
      }

      // Auto-detection mode
      return {
        path: null,
        source: 'auto',
        is_manual: false
      };
    } catch (error) {
      console.error("Failed to get current Claude config:", error);
      return {
        path: null,
        source: 'auto',
        is_manual: false
      };
    }
  },

  /**
   * Clears the manual Claude path, reverting to selected installation or auto-detection
   * @returns Promise resolving when the manual path is cleared
   */
  async clearManualClaudePath(): Promise<void> {
    try {
      // For now, we'll implement this by setting an empty path and handling it in the backend
      // The backend should be updated to support clearing the manual path
      await invoke<void>("clear_claude_binary_path");
    } catch (error) {
      console.error("Failed to clear manual Claude path:", error);
      throw error;
    }
  },
}; 
=======
};
>>>>>>> e7fb80dc
<|MERGE_RESOLUTION|>--- conflicted
+++ resolved
@@ -1941,7 +1941,6 @@
       throw error;
     }
   },
-<<<<<<< HEAD
 
   /**
    * Validates a Claude binary path without storing it
@@ -2093,7 +2092,4 @@
       throw error;
     }
   },
-}; 
-=======
-};
->>>>>>> e7fb80dc
+};