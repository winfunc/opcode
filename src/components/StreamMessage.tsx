import React, { useState, useEffect } from "react";
import { Terminal, User, Bot, AlertCircle, CheckCircle2 } from "lucide-react";
import { Card, CardContent } from "@/components/ui/card";
import { cn } from "@/lib/utils";
import ReactMarkdown from "react-markdown";
import remarkGfm from "remark-gfm";
import { Prism as SyntaxHighlighter } from "react-syntax-highlighter";
<<<<<<< HEAD
=======
import { getClaudeSyntaxTheme } from "@/lib/claudeSyntaxTheme";
import { useTheme } from "@/hooks";
>>>>>>> 90afd6e5
import type { ClaudeStreamMessage } from "./AgentExecution";
import {
  TodoWidget,
  TodoReadWidget,
  LSWidget,
  ReadWidget,
  ReadResultWidget,
  GlobWidget,
  BashWidget,
  WriteWidget,
  GrepWidget,
  EditWidget,
  EditResultWidget,
  MCPWidget,
  CommandWidget,
  CommandOutputWidget,
  SummaryWidget,
  MultiEditWidget,
  MultiEditResultWidget,
  SystemReminderWidget,
  SystemInitializedWidget,
  TaskWidget,
  LSResultWidget,
  ThinkingWidget,
  WebSearchWidget,
  WebFetchWidget,
  type TodoItem,
} from "./ToolWidgets";
import { handleError } from "@/lib/errorHandler";
/**
 * Props interface for the StreamMessage component
 */
interface StreamMessageProps {
  message: ClaudeStreamMessage;
  className?: string;
  streamMessages: ClaudeStreamMessage[];
  onLinkDetected?: (url: string) => void;
}

/**
 * Component to render a single Claude Code stream message
 *
 * Renders individual messages from Claude Code streaming sessions with
 * support for various message types including text, tool calls, and results.
 * Automatically detects and renders appropriate widgets for different tool types.
 *
 * @param message - The stream message to render
 * @param className - Additional CSS classes for styling
 * @param streamMessages - All messages in the stream for context
 * @param onLinkDetected - Callback when a URL is detected in content
 *
 * @example
 * ```tsx
 * <StreamMessage
 *   message={streamMessage}
 *   streamMessages={allMessages}
 *   onLinkDetected={(url) => window.open(url, '_blank')}
 * />
 * ```
 */
const StreamMessageComponent: React.FC<StreamMessageProps> = ({
  message,
  className,
  streamMessages,
  onLinkDetected,
}) => {
  // State to track tool results mapped by tool call ID
<<<<<<< HEAD
  const [toolResults, setToolResults] = useState<Map<string, unknown>>(new Map());

=======
  const [toolResults, setToolResults] = useState<Map<string, any>>(new Map());
  
  // Get current theme
  const { theme } = useTheme();
  const syntaxTheme = getClaudeSyntaxTheme(theme);
  
>>>>>>> 90afd6e5
  // Extract all tool results from stream messages
  useEffect(() => {
    const results = new Map<string, unknown>();

    // Iterate through all messages to find tool results
    streamMessages.forEach((msg) => {
      if (msg.type === "user" && msg.message?.content && Array.isArray(msg.message.content)) {
        msg.message.content.forEach((content: unknown) => {
          const contentObj = content as Record<string, unknown>;
          if (contentObj.type === "tool_result" && contentObj.tool_use_id) {
            results.set(contentObj.tool_use_id as string, contentObj);
          }
        });
      }
    });

    setToolResults(results);
  }, [streamMessages]);

  // Helper to get tool result for a specific tool call ID
  const getToolResult = (toolId: string | undefined): unknown => {
    if (!toolId) return null;
    return toolResults.get(toolId) || null;
  };

  try {
    // Skip rendering for meta messages that don't have meaningful content
    if (message.isMeta && !message.leafUuid && !message.summary) {
      return null;
    }

    // Handle summary messages
    if (
      message.leafUuid &&
      message.summary &&
      (message as Record<string, unknown>).type === "summary"
    ) {
      return (
        <SummaryWidget
          summary={String(message.summary || "")}
          leafUuid={String(message.leafUuid || "")}
        />
      );
    }

    // System initialization message
    if (message.type === "system" && message.subtype === "init") {
      return (
        <SystemInitializedWidget
          sessionId={message.session_id}
          model={message.model}
          cwd={message.cwd}
          tools={message.tools}
        />
      );
    }

    // Assistant message
    if (message.type === "assistant" && message.message) {
      const msg = message.message;

      let renderedSomething = false;

      const renderedCard = (
        <Card className={cn("border-primary/20 bg-primary/5", className)}>
          <CardContent className="p-4">
            <div className="flex items-start gap-3">
              <Bot className="h-5 w-5 text-primary mt-0.5" />
              <div className="flex-1 space-y-2 min-w-0">
<<<<<<< HEAD
                {msg.content &&
                  Array.isArray(msg.content) &&
                  msg.content.map((content: unknown, idx: number) => {
                    const contentItem = content as Record<string, unknown>;
                    // Text content - render as markdown
                    if (contentItem.type === "text") {
                      // Ensure we have a string to render
                      const textContent =
                        typeof contentItem.text === "string"
                          ? (contentItem.text as string)
                          : ((contentItem.text as Record<string, unknown>)?.text as string) ||
                            JSON.stringify(contentItem.text || contentItem);

=======
                {msg.content && Array.isArray(msg.content) && msg.content.map((content: any, idx: number) => {
                  // Text content - render as markdown
                  if (content.type === "text") {
                    // Ensure we have a string to render
                    const textContent = typeof content.text === 'string' 
                      ? content.text 
                      : (content.text?.text || JSON.stringify(content.text || content));
                    
                    renderedSomething = true;
                    return (
                      <div key={idx} className="prose prose-sm dark:prose-invert max-w-none">
                        <ReactMarkdown
                          remarkPlugins={[remarkGfm]}
                          components={{
                            code({ node, inline, className, children, ...props }: any) {
                              const match = /language-(\w+)/.exec(className || '');
                              return !inline && match ? (
                                <SyntaxHighlighter
                                  style={syntaxTheme}
                                  language={match[1]}
                                  PreTag="div"
                                  {...props}
                                >
                                  {String(children).replace(/\n$/, '')}
                                </SyntaxHighlighter>
                              ) : (
                                <code className={className} {...props}>
                                  {children}
                                </code>
                              );
                            }
                          }}
                        >
                          {textContent}
                        </ReactMarkdown>
                      </div>
                    );
                  }
                  
                  // Thinking content - render with ThinkingWidget
                  if (content.type === "thinking") {
                    renderedSomething = true;
                    return (
                      <div key={idx}>
                        <ThinkingWidget 
                          thinking={content.thinking || ''} 
                          signature={content.signature}
                        />
                      </div>
                    );
                  }
                  
                  // Tool use - render custom widgets based on tool name
                  if (content.type === "tool_use") {
                    const toolName = content.name?.toLowerCase();
                    const input = content.input;
                    const toolId = content.id;
                    
                    // Get the tool result if available
                    const toolResult = getToolResult(toolId);
                    
                    // Function to render the appropriate tool widget
                    const renderToolWidget = () => {
                      // Task tool - for sub-agent tasks
                      if (toolName === "task" && input) {
                        renderedSomething = true;
                        return <TaskWidget description={input.description} prompt={input.prompt} result={toolResult} />;
                      }
                      
                      // Edit tool
                      if (toolName === "edit" && input?.file_path) {
                        renderedSomething = true;
                        return <EditWidget {...input} result={toolResult} />;
                      }
                      
                      // MultiEdit tool
                      if (toolName === "multiedit" && input?.file_path && input?.edits) {
                        renderedSomething = true;
                        return <MultiEditWidget {...input} result={toolResult} />;
                      }
                      
                      // MCP tools (starting with mcp__)
                      if (content.name?.startsWith("mcp__")) {
                        renderedSomething = true;
                        return <MCPWidget toolName={content.name} input={input} result={toolResult} />;
                      }
                      
                      // TodoWrite tool
                      if (toolName === "todowrite" && input?.todos) {
                        renderedSomething = true;
                        return <TodoWidget todos={input.todos} result={toolResult} />;
                      }
                      
                      // TodoRead tool
                      if (toolName === "todoread") {
                        renderedSomething = true;
                        return <TodoReadWidget todos={input?.todos} result={toolResult} />;
                      }
                      
                      // LS tool
                      if (toolName === "ls" && input?.path) {
                        renderedSomething = true;
                        return <LSWidget path={input.path} result={toolResult} />;
                      }
                      
                      // Read tool
                      if (toolName === "read" && input?.file_path) {
                        renderedSomething = true;
                        return <ReadWidget filePath={input.file_path} result={toolResult} />;
                      }
                      
                      // Glob tool
                      if (toolName === "glob" && input?.pattern) {
                        renderedSomething = true;
                        return <GlobWidget pattern={input.pattern} result={toolResult} />;
                      }
                      
                      // Bash tool
                      if (toolName === "bash" && input?.command) {
                        renderedSomething = true;
                        return <BashWidget command={input.command} description={input.description} result={toolResult} />;
                      }
                      
                      // Write tool
                      if (toolName === "write" && input?.file_path && input?.content) {
                        renderedSomething = true;
                        return <WriteWidget filePath={input.file_path} content={input.content} result={toolResult} />;
                      }
                      
                      // Grep tool
                      if (toolName === "grep" && input?.pattern) {
                        renderedSomething = true;
                        return <GrepWidget pattern={input.pattern} include={input.include} path={input.path} exclude={input.exclude} result={toolResult} />;
                      }
                      
                      // WebSearch tool
                      if (toolName === "websearch" && input?.query) {
                        renderedSomething = true;
                        return <WebSearchWidget query={input.query} result={toolResult} />;
                      }
                      
                      // WebFetch tool
                      if (toolName === "webfetch" && input?.url) {
                        renderedSomething = true;
                        return <WebFetchWidget url={input.url} prompt={input.prompt} result={toolResult} />;
                      }
                      
                      // Default - return null
                      return null;
                    };
                    
                    // Render the tool widget
                    const widget = renderToolWidget();
                    if (widget) {
>>>>>>> 90afd6e5
                      renderedSomething = true;
                      return (
                        <div key={idx} className="prose prose-sm dark:prose-invert max-w-none">
                          <ReactMarkdown
                            remarkPlugins={[remarkGfm]}
                            components={{
                              code(
                                props: React.ComponentProps<"code"> & {
                                  node?: unknown;
                                  inline?: boolean;
                                }
                              ) {
                                const {
                                  node: _node,
                                  inline,
                                  className,
                                  children,
                                  ref: _ref,
                                  style: _style,
                                  ...restProps
                                } = props;
                                const match = /language-(\w+)/.exec((className as string) || "");
                                return !inline && match ? (
                                  <SyntaxHighlighter
                                    customStyle={{}}
                                    language={match[1]}
                                    PreTag="div"
                                    {...restProps}
                                  >
                                    {String(children).replace(/\n$/, "")}
                                  </SyntaxHighlighter>
                                ) : (
                                  <code className={className as string} {...restProps}>
                                    {children as React.ReactNode}
                                  </code>
                                );
                              },
                            }}
                          >
                            {textContent}
                          </ReactMarkdown>
                        </div>
                      );
                    }

                    // Thinking content - render with ThinkingWidget
                    const contentObj = content as {
                      type?: string;
                      thinking?: string;
                      signature?: string;
                    };
                    if (contentObj.type === "thinking") {
                      renderedSomething = true;
                      return (
                        <div key={idx}>
                          <ThinkingWidget
                            thinking={contentObj.thinking || ""}
                            signature={contentObj.signature}
                          />
                        </div>
                      );
                    }

                    // Tool use - render custom widgets based on tool name
                    const toolContent = content as {
                      type?: string;
                      name?: string;
                      input?: unknown;
                      id?: string;
                    };
                    if (toolContent.type === "tool_use") {
                      const toolName = toolContent.name?.toLowerCase();
                      const input = toolContent.input as Record<string, unknown>;
                      const toolId = toolContent.id;

                      // Get the tool result if available
                      const toolResult = getToolResult(toolId);

                      // Function to render the appropriate tool widget
                      const renderToolWidget = () => {
                        // Task tool - for sub-agent tasks
                        if (toolName === "task" && input) {
                          renderedSomething = true;
                          return (
                            <TaskWidget
                              description={input?.description as string}
                              prompt={input?.prompt as string}
                              result={toolResult}
                            />
                          );
                        }

                        // Edit tool
                        if (toolName === "edit" && input?.file_path) {
                          renderedSomething = true;
                          return (
                            <EditWidget
                              {...(input as {
                                file_path: string;
                                old_string: string;
                                new_string: string;
                              })}
                              result={toolResult}
                            />
                          );
                        }

                        // MultiEdit tool
                        if (toolName === "multiedit" && input?.file_path && input?.edits) {
                          renderedSomething = true;
                          return (
                            <MultiEditWidget
                              {...(input as {
                                file_path: string;
                                edits: { old_string: string; new_string: string }[];
                              })}
                              result={toolResult}
                            />
                          );
                        }

                        // MCP tools (starting with mcp__)
                        if (toolContent.name?.startsWith("mcp__")) {
                          renderedSomething = true;
                          return (
                            <MCPWidget
                              toolName={toolContent.name}
                              input={input}
                              result={toolResult}
                            />
                          );
                        }

                        // TodoWrite tool
                        if (toolName === "todowrite" && input?.todos) {
                          renderedSomething = true;
                          return (
                            <TodoWidget
                              todos={(input?.todos as TodoItem[]) || []}
                              result={toolResult}
                            />
                          );
                        }

                        // TodoRead tool
                        if (toolName === "todoread") {
                          renderedSomething = true;
                          return (
                            <TodoReadWidget
                              todos={input?.todos as TodoItem[]}
                              result={toolResult}
                            />
                          );
                        }

                        // LS tool
                        if (toolName === "ls" && input?.path) {
                          renderedSomething = true;
                          return (
                            <LSWidget path={(input?.path as string) || ""} result={toolResult} />
                          );
                        }

                        // Read tool
                        if (toolName === "read" && input?.file_path) {
                          renderedSomething = true;
                          return (
                            <ReadWidget
                              filePath={(input?.file_path as string) || ""}
                              result={toolResult}
                            />
                          );
                        }

                        // Glob tool
                        if (toolName === "glob" && input?.pattern) {
                          renderedSomething = true;
                          return (
                            <GlobWidget
                              pattern={(input.pattern as string) || ""}
                              result={toolResult}
                            />
                          );
                        }

                        // Bash tool
                        if (toolName === "bash" && input?.command) {
                          renderedSomething = true;
                          return (
                            <BashWidget
                              command={(input.command as string) || ""}
                              description={input.description as string}
                              result={toolResult}
                            />
                          );
                        }

                        // Write tool
                        if (toolName === "write" && input?.file_path && input?.content) {
                          renderedSomething = true;
                          return (
                            <WriteWidget
                              filePath={(input.file_path as string) || ""}
                              content={(input.content as string) || ""}
                              result={toolResult}
                            />
                          );
                        }

                        // Grep tool
                        if (toolName === "grep" && input?.pattern) {
                          renderedSomething = true;
                          return (
                            <GrepWidget
                              pattern={(input.pattern as string) || ""}
                              include={input.include as string}
                              path={input.path as string}
                              exclude={input.exclude as string}
                              result={toolResult}
                            />
                          );
                        }

                        // WebSearch tool
                        if (toolName === "websearch" && input?.query) {
                          renderedSomething = true;
                          return (
                            <WebSearchWidget
                              query={(input.query as string) || ""}
                              result={toolResult}
                            />
                          );
                        }

                        // WebFetch tool
                        if (toolName === "webfetch" && input?.url) {
                          renderedSomething = true;
                          return (
                            <WebFetchWidget
                              url={(input.url as string) || ""}
                              prompt={input.prompt as string}
                              result={toolResult}
                            />
                          );
                        }

                        // Default - return null
                        return null;
                      };

                      // Render the tool widget
                      const widget = renderToolWidget();
                      if (widget) {
                        renderedSomething = true;
                        return <div key={idx}>{widget}</div>;
                      }

                      // Fallback to basic tool display
                      renderedSomething = true;
                      return (
                        <div key={idx} className="space-y-2">
                          <div className="flex items-center gap-2">
                            <Terminal className="h-4 w-4 text-muted-foreground" />
                            <span className="text-sm font-medium">
                              Using tool: <code className="font-mono">{toolContent.name}</code>
                            </span>
                          </div>
                          {toolContent.input ? (
                            <div className="ml-6 p-2 bg-background rounded-md border">
                              <pre className="text-xs font-mono overflow-x-auto">
                                {JSON.stringify(toolContent.input, null, 2)}
                              </pre>
                            </div>
                          ) : null}
                        </div>
                      );
                    }

                    return null;
                  })}

                {msg.usage && (
                  <div className="text-xs text-muted-foreground mt-2">
                    Tokens: {msg.usage.input_tokens} in, {msg.usage.output_tokens} out
                  </div>
                )}
              </div>
            </div>
          </CardContent>
        </Card>
      );

      if (!renderedSomething) return null;
      return renderedCard;
    }

    // User message - handle both nested and direct content structures
    if (message.type === "user") {
      // Don't render meta messages, which are for system use
      if (message.isMeta) return null;

      // Handle different message structures
      const msg = message.message || message;

      let renderedSomething = false;

      const renderedCard = (
        <Card className={cn("border-muted-foreground/20 bg-muted/20", className)}>
          <CardContent className="p-4">
            <div className="flex items-start gap-3">
              <User className="h-5 w-5 text-muted-foreground mt-0.5" />
              <div className="flex-1 space-y-2 min-w-0">
                {/* Handle content that is a simple string (e.g. from user commands) */}
                {typeof msg.content === "string" || (msg.content && !Array.isArray(msg.content))
                  ? (() => {
                      const contentStr =
                        typeof msg.content === "string" ? msg.content : String(msg.content);
                      if (contentStr.trim() === "") return null;
                      renderedSomething = true;

                      // Check if it's a command message
                      const commandMatch = contentStr.match(
                        /<command-name>(.+?)<\/command-name>[\s\S]*?<command-message>(.+?)<\/command-message>[\s\S]*?<command-args>(.*?)<\/command-args>/
                      );
                      if (commandMatch) {
                        const [, commandName, commandMessage, commandArgs] = commandMatch;
                        return (
                          <CommandWidget
                            commandName={commandName.trim()}
                            commandMessage={commandMessage.trim()}
                            commandArgs={commandArgs?.trim()}
                          />
                        );
                      }

                      // Check if it's command output
                      const stdoutMatch = contentStr.match(
                        /<local-command-stdout>([\s\S]*?)<\/local-command-stdout>/
                      );
                      if (stdoutMatch) {
                        const [, output] = stdoutMatch;
                        return (
                          <CommandOutputWidget output={output} onLinkDetected={onLinkDetected} />
                        );
                      }

                      // Otherwise render as plain text
                      return <div className="text-sm">{contentStr}</div>;
                    })()
                  : null}

                {/* Handle content that is an array of parts */}
                {Array.isArray(msg.content) &&
                  msg.content.map((content: unknown, idx: number) => {
                    const contentObj = content as Record<string, unknown>;
                    // Tool result
                    if (contentObj.type === "tool_result") {
                      // Skip duplicate tool_result if a dedicated widget is present
                      let hasCorrespondingWidget = false;
                      if (contentObj.tool_use_id && streamMessages) {
                        for (let i = streamMessages.length - 1; i >= 0; i--) {
                          const prevMsg = streamMessages[i];
                          if (
                            prevMsg.type === "assistant" &&
                            prevMsg.message?.content &&
                            Array.isArray(prevMsg.message.content)
                          ) {
                            const toolUse = prevMsg.message.content.find((c: unknown) => {
                              const cObj = c as Record<string, unknown>;
                              return cObj.type === "tool_use" && cObj.id === contentObj.tool_use_id;
                            }) as Record<string, unknown> | undefined;
                            if (toolUse) {
                              const toolName = (toolUse?.name as string)?.toLowerCase();
                              const toolsWithWidgets = [
                                "task",
                                "edit",
                                "multiedit",
                                "todowrite",
                                "todoread",
                                "ls",
                                "read",
                                "glob",
                                "bash",
                                "write",
                                "grep",
                                "websearch",
                                "webfetch",
                              ];
                              if (
                                toolsWithWidgets.includes(toolName) ||
                                (toolUse?.name as string)?.startsWith("mcp__")
                              ) {
                                hasCorrespondingWidget = true;
                              }
                              break;
                            }
                          }
                        }
                      }

                      if (hasCorrespondingWidget) {
                        return null;
                      }
                      // Extract the actual content string
                      let contentText = "";
                      if (typeof contentObj.content === "string") {
                        contentText = contentObj.content as string;
                      } else if (contentObj.content && typeof contentObj.content === "object") {
                        // Handle object with text property
                        if ((contentObj.content as Record<string, unknown>)?.text) {
                          contentText = (contentObj.content as Record<string, unknown>)
                            .text as string;
                        } else if (Array.isArray(contentObj.content)) {
                          // Handle array of content blocks
                          contentText = (contentObj.content as unknown[])
                            .map((c: unknown) =>
                              typeof c === "string"
                                ? c
                                : (c as Record<string, unknown>).text || JSON.stringify(c)
                            )
                            .join("\n");
                        } else {
                          // Fallback to JSON stringify
                          contentText = JSON.stringify(contentObj.content, null, 2);
                        }
                      }

                      // Always show system reminders regardless of widget status
                      const reminderMatch = contentText.match(
                        /<system-reminder>(.*?)<\/system-reminder>/s
                      );
                      if (reminderMatch) {
                        const reminderMessage = reminderMatch[1].trim();
                        const beforeReminder = contentText
                          .substring(0, reminderMatch.index || 0)
                          .trim();
                        const afterReminder = contentText
                          .substring((reminderMatch.index || 0) + reminderMatch[0].length)
                          .trim();

                        renderedSomething = true;
                        return (
                          <div key={idx} className="space-y-2">
                            <div className="flex items-center gap-2">
                              <CheckCircle2 className="h-4 w-4 text-green-500" />
                              <span className="text-sm font-medium">Tool Result</span>
                            </div>

                            {beforeReminder && (
                              <div className="ml-6 p-2 bg-background rounded-md border">
                                <pre className="text-xs font-mono overflow-x-auto whitespace-pre-wrap">
                                  {beforeReminder}
                                </pre>
                              </div>
                            )}

                            <div className="ml-6">
                              <SystemReminderWidget message={reminderMessage} />
                            </div>

                            {afterReminder && (
                              <div className="ml-6 p-2 bg-background rounded-md border">
                                <pre className="text-xs font-mono overflow-x-auto whitespace-pre-wrap">
                                  {afterReminder}
                                </pre>
                              </div>
                            )}
                          </div>
                        );
                      }

                      // Check if this is an Edit tool result
                      const isEditResult = contentText.includes(
                        "has been updated. Here's the result of running `cat -n`"
                      );

                      if (isEditResult) {
                        renderedSomething = true;
                        return (
                          <div key={idx} className="space-y-2">
                            <div className="flex items-center gap-2">
                              <CheckCircle2 className="h-4 w-4 text-green-500" />
                              <span className="text-sm font-medium">Edit Result</span>
                            </div>
                            <EditResultWidget content={contentText} />
                          </div>
                        );
                      }

                      // Check if this is a MultiEdit tool result
                      const isMultiEditResult =
                        contentText.includes("has been updated with multiple edits") ||
                        contentText.includes("MultiEdit completed successfully") ||
                        contentText.includes("Applied multiple edits to");

                      if (isMultiEditResult) {
                        renderedSomething = true;
                        return (
                          <div key={idx} className="space-y-2">
                            <div className="flex items-center gap-2">
                              <CheckCircle2 className="h-4 w-4 text-green-500" />
                              <span className="text-sm font-medium">MultiEdit Result</span>
                            </div>
                            <MultiEditResultWidget content={contentText} />
                          </div>
                        );
                      }

                      // Check if this is an LS tool result (directory tree structure)
                      const isLSResult = (() => {
                        const toolResultContent = content as { tool_use_id?: string };
                        if (!toolResultContent.tool_use_id || typeof contentText !== "string")
                          return false;

                        // Check if this result came from an LS tool by looking for the tool call
                        let isFromLSTool = false;

                        // Search in previous assistant messages for the matching tool_use
                        if (streamMessages) {
                          for (let i = streamMessages.length - 1; i >= 0; i--) {
                            const prevMsg = streamMessages[i];
                            // Only check assistant messages
                            if (
                              prevMsg.type === "assistant" &&
                              prevMsg.message?.content &&
                              Array.isArray(prevMsg.message.content)
                            ) {
                              const toolUse = prevMsg.message.content.find((c: unknown) => {
                                const cObj = c as Record<string, unknown>;
                                return (
                                  cObj.type === "tool_use" &&
                                  cObj.id === contentObj.tool_use_id &&
                                  (cObj.name as string)?.toLowerCase() === "ls"
                                );
                              }) as Record<string, unknown> | undefined;
                              if (toolUse) {
                                isFromLSTool = true;
                                break;
                              }
                            }
                          }
                        }

                        // Only proceed if this is from an LS tool
                        if (!isFromLSTool) return false;

                        // Additional validation: check for tree structure pattern
                        const lines = contentText.split("\n");
                        const hasTreeStructure = lines.some((line) => /^\s*-\s+/.test(line));
                        const hasNoteAtEnd = lines.some((line) =>
                          line.trim().startsWith("NOTE: do any of the files")
                        );

                        return hasTreeStructure || hasNoteAtEnd;
                      })();

                      if (isLSResult) {
                        renderedSomething = true;
                        return (
                          <div key={idx} className="space-y-2">
                            <div className="flex items-center gap-2">
                              <CheckCircle2 className="h-4 w-4 text-green-500" />
                              <span className="text-sm font-medium">Directory Contents</span>
                            </div>
                            <LSResultWidget content={contentText} />
                          </div>
                        );
                      }

                      // Check if this is a Read tool result (contains line numbers with arrow separator)
                      const isReadResult =
                        (content as { tool_use_id?: string }).tool_use_id &&
                        typeof contentText === "string" &&
                        /^\s*\d+→/.test(contentText);

                      if (isReadResult) {
                        // Try to find the corresponding Read tool call to get the file path
                        let filePath: string | undefined;

                        // Search in previous assistant messages for the matching tool_use
                        if (streamMessages) {
                          for (let i = streamMessages.length - 1; i >= 0; i--) {
                            const prevMsg = streamMessages[i];
                            // Only check assistant messages
                            if (
                              prevMsg.type === "assistant" &&
                              prevMsg.message?.content &&
                              Array.isArray(prevMsg.message.content)
                            ) {
                              const toolUse = prevMsg.message.content.find((c: unknown) => {
                                const cObj = c as Record<string, unknown>;
                                return (
                                  cObj.type === "tool_use" &&
                                  cObj.id === contentObj.tool_use_id &&
                                  (cObj.name as string)?.toLowerCase() === "read"
                                );
                              }) as Record<string, unknown> | undefined;
                              if ((toolUse?.input as Record<string, unknown>)?.file_path) {
                                filePath = (toolUse?.input as Record<string, unknown>)
                                  .file_path as string;
                                break;
                              }
                            }
                          }
                        }

                        renderedSomething = true;
                        return (
                          <div key={idx} className="space-y-2">
                            <div className="flex items-center gap-2">
                              <CheckCircle2 className="h-4 w-4 text-green-500" />
                              <span className="text-sm font-medium">Read Result</span>
                            </div>
                            <ReadResultWidget content={contentText} filePath={filePath} />
                          </div>
                        );
                      }

                      // Handle empty tool results
                      if (!contentText || contentText.trim() === "") {
                        renderedSomething = true;
                        return (
                          <div key={idx} className="space-y-2">
                            <div className="flex items-center gap-2">
                              <CheckCircle2 className="h-4 w-4 text-green-500" />
                              <span className="text-sm font-medium">Tool Result</span>
                            </div>
                            <div className="ml-6 p-3 bg-muted/50 rounded-md border text-sm text-muted-foreground italic">
                              Tool did not return any output
                            </div>
                          </div>
                        );
                      }

                      renderedSomething = true;
                      return (
                        <div key={idx} className="space-y-2">
                          <div className="flex items-center gap-2">
                            {(content as { is_error?: boolean }).is_error ? (
                              <AlertCircle className="h-4 w-4 text-destructive" />
                            ) : (
                              <CheckCircle2 className="h-4 w-4 text-green-500" />
                            )}
                            <span className="text-sm font-medium">Tool Result</span>
                          </div>
                          <div className="ml-6 p-2 bg-background rounded-md border">
                            <pre className="text-xs font-mono overflow-x-auto whitespace-pre-wrap">
                              {contentText}
                            </pre>
                          </div>
                        </div>
                      );
                    }

                    // Text content
                    const textContent = content as {
                      type?: string;
                      text?: string | { text?: string };
                    };
                    if (textContent.type === "text") {
                      // Handle both string and object formats
                      const textValue =
                        typeof textContent.text === "string"
                          ? textContent.text
                          : (textContent.text as { text?: string })?.text ||
                            JSON.stringify(textContent.text);

                      renderedSomething = true;
                      return (
                        <div key={idx} className="text-sm">
                          {textValue}
                        </div>
                      );
                    }

                    return null;
                  })}
              </div>
            </div>
          </CardContent>
        </Card>
      );
      if (!renderedSomething) return null;
      return renderedCard;
    }

    // Result message - render with markdown
    if (message.type === "result") {
      const isError = message.is_error || message.subtype?.includes("error");

      return (
        <Card
          className={cn(
            isError
              ? "border-destructive/20 bg-destructive/5"
              : "border-green-500/20 bg-green-500/5",
            className
          )}
        >
          <CardContent className="p-4">
            <div className="flex items-start gap-3">
              {isError ? (
                <AlertCircle className="h-5 w-5 text-destructive mt-0.5" />
              ) : (
                <CheckCircle2 className="h-5 w-5 text-green-500 mt-0.5" />
              )}
              <div className="flex-1 space-y-2">
                <h4 className="font-semibold text-sm">
                  {isError ? "Execution Failed" : "Execution Complete"}
                </h4>

                {message.result && (
                  <div className="prose prose-sm dark:prose-invert max-w-none">
                    <ReactMarkdown
                      remarkPlugins={[remarkGfm]}
                      components={{
                        code(
                          props: React.ComponentProps<"code"> & { node?: unknown; inline?: boolean }
                        ) {
                          const {
                            node: _node,
                            inline,
                            className,
                            children,
                            ref: _ref,
                            style: _style,
                            ...restProps
                          } = props;
                          const match = /language-(\w+)/.exec((className as string) || "");
                          return !inline && match ? (
                            <SyntaxHighlighter
<<<<<<< HEAD
                              customStyle={{}}
=======
                              style={syntaxTheme}
>>>>>>> 90afd6e5
                              language={match[1]}
                              PreTag="div"
                              {...restProps}
                            >
                              {String(children).replace(/\n$/, "")}
                            </SyntaxHighlighter>
                          ) : (
                            <code className={className as string} {...restProps}>
                              {children as React.ReactNode}
                            </code>
                          );
                        },
                      }}
                    >
                      {message.result}
                    </ReactMarkdown>
                  </div>
                )}

                {message.error && <div className="text-sm text-destructive">{message.error}</div>}

                <div className="text-xs text-muted-foreground space-y-1 mt-2">
                  {(message.cost_usd !== undefined || message.total_cost_usd !== undefined) && (
                    <div>
                      Cost: ${Number(message.cost_usd || message.total_cost_usd || 0).toFixed(4)}{" "}
                      USD
                    </div>
                  )}
                  {message.duration_ms !== undefined && (
                    <div>Duration: {(message.duration_ms / 1000).toFixed(2)}s</div>
                  )}
                  {message.num_turns !== undefined && <div>Turns: {message.num_turns}</div>}
                  {message.usage && (
                    <div>
                      Total tokens: {message.usage.input_tokens + message.usage.output_tokens}(
                      {message.usage.input_tokens} in, {message.usage.output_tokens} out)
                    </div>
                  )}
                </div>
              </div>
            </div>
          </CardContent>
        </Card>
      );
    }

    // Skip rendering if no meaningful content
    return null;
  } catch (error) {
    // If any error occurs during rendering, show a safe error message
    handleError("Error rendering stream message:", { context: error, message }).catch(() => {
      // Silently handle error logging failure
    });
    return (
      <Card className={cn("border-destructive/20 bg-destructive/5", className)}>
        <CardContent className="p-4">
          <div className="flex items-start gap-3">
            <AlertCircle className="h-5 w-5 text-destructive mt-0.5" />
            <div className="flex-1">
              <p className="text-sm font-medium">Error rendering message</p>
              <p className="text-xs text-muted-foreground mt-1">
                {error instanceof Error ? error.message : "Unknown error"}
              </p>
            </div>
          </div>
        </CardContent>
      </Card>
    );
  }
};

export const StreamMessage = React.memo(StreamMessageComponent);<|MERGE_RESOLUTION|>--- conflicted
+++ resolved
@@ -5,11 +5,8 @@
 import ReactMarkdown from "react-markdown";
 import remarkGfm from "remark-gfm";
 import { Prism as SyntaxHighlighter } from "react-syntax-highlighter";
-<<<<<<< HEAD
-=======
 import { getClaudeSyntaxTheme } from "@/lib/claudeSyntaxTheme";
 import { useTheme } from "@/hooks";
->>>>>>> 90afd6e5
 import type { ClaudeStreamMessage } from "./AgentExecution";
 import {
   TodoWidget,
@@ -77,17 +74,11 @@
   onLinkDetected,
 }) => {
   // State to track tool results mapped by tool call ID
-<<<<<<< HEAD
-  const [toolResults, setToolResults] = useState<Map<string, unknown>>(new Map());
-
-=======
   const [toolResults, setToolResults] = useState<Map<string, any>>(new Map());
-  
+
   // Get current theme
   const { theme } = useTheme();
   const syntaxTheme = getClaudeSyntaxTheme(theme);
-  
->>>>>>> 90afd6e5
   // Extract all tool results from stream messages
   useEffect(() => {
     const results = new Map<string, unknown>();
@@ -157,29 +148,14 @@
             <div className="flex items-start gap-3">
               <Bot className="h-5 w-5 text-primary mt-0.5" />
               <div className="flex-1 space-y-2 min-w-0">
-<<<<<<< HEAD
-                {msg.content &&
-                  Array.isArray(msg.content) &&
-                  msg.content.map((content: unknown, idx: number) => {
-                    const contentItem = content as Record<string, unknown>;
-                    // Text content - render as markdown
-                    if (contentItem.type === "text") {
-                      // Ensure we have a string to render
-                      const textContent =
-                        typeof contentItem.text === "string"
-                          ? (contentItem.text as string)
-                          : ((contentItem.text as Record<string, unknown>)?.text as string) ||
-                            JSON.stringify(contentItem.text || contentItem);
-
-=======
                 {msg.content && Array.isArray(msg.content) && msg.content.map((content: any, idx: number) => {
                   // Text content - render as markdown
                   if (content.type === "text") {
                     // Ensure we have a string to render
-                    const textContent = typeof content.text === 'string' 
-                      ? content.text 
+                    const textContent = typeof content.text === 'string'
+                      ? content.text
                       : (content.text?.text || JSON.stringify(content.text || content));
-                    
+
                     renderedSomething = true;
                     return (
                       <div key={idx} className="prose prose-sm dark:prose-invert max-w-none">
@@ -210,29 +186,29 @@
                       </div>
                     );
                   }
-                  
+
                   // Thinking content - render with ThinkingWidget
                   if (content.type === "thinking") {
                     renderedSomething = true;
                     return (
                       <div key={idx}>
-                        <ThinkingWidget 
-                          thinking={content.thinking || ''} 
+                        <ThinkingWidget
+                          thinking={content.thinking || ''}
                           signature={content.signature}
                         />
                       </div>
                     );
                   }
-                  
+
                   // Tool use - render custom widgets based on tool name
                   if (content.type === "tool_use") {
                     const toolName = content.name?.toLowerCase();
                     const input = content.input;
                     const toolId = content.id;
-                    
+
                     // Get the tool result if available
                     const toolResult = getToolResult(toolId);
-                    
+
                     // Function to render the appropriate tool widget
                     const renderToolWidget = () => {
                       // Task tool - for sub-agent tasks
@@ -240,373 +216,118 @@
                         renderedSomething = true;
                         return <TaskWidget description={input.description} prompt={input.prompt} result={toolResult} />;
                       }
-                      
+
                       // Edit tool
                       if (toolName === "edit" && input?.file_path) {
                         renderedSomething = true;
                         return <EditWidget {...input} result={toolResult} />;
                       }
-                      
+
                       // MultiEdit tool
                       if (toolName === "multiedit" && input?.file_path && input?.edits) {
                         renderedSomething = true;
                         return <MultiEditWidget {...input} result={toolResult} />;
                       }
-                      
+
                       // MCP tools (starting with mcp__)
                       if (content.name?.startsWith("mcp__")) {
                         renderedSomething = true;
                         return <MCPWidget toolName={content.name} input={input} result={toolResult} />;
                       }
-                      
+
                       // TodoWrite tool
                       if (toolName === "todowrite" && input?.todos) {
                         renderedSomething = true;
                         return <TodoWidget todos={input.todos} result={toolResult} />;
                       }
-                      
+
                       // TodoRead tool
                       if (toolName === "todoread") {
                         renderedSomething = true;
                         return <TodoReadWidget todos={input?.todos} result={toolResult} />;
                       }
-                      
+
                       // LS tool
                       if (toolName === "ls" && input?.path) {
                         renderedSomething = true;
                         return <LSWidget path={input.path} result={toolResult} />;
                       }
-                      
+
                       // Read tool
                       if (toolName === "read" && input?.file_path) {
                         renderedSomething = true;
                         return <ReadWidget filePath={input.file_path} result={toolResult} />;
                       }
-                      
+
                       // Glob tool
                       if (toolName === "glob" && input?.pattern) {
                         renderedSomething = true;
                         return <GlobWidget pattern={input.pattern} result={toolResult} />;
                       }
-                      
+
                       // Bash tool
                       if (toolName === "bash" && input?.command) {
                         renderedSomething = true;
                         return <BashWidget command={input.command} description={input.description} result={toolResult} />;
                       }
-                      
+
                       // Write tool
                       if (toolName === "write" && input?.file_path && input?.content) {
                         renderedSomething = true;
                         return <WriteWidget filePath={input.file_path} content={input.content} result={toolResult} />;
                       }
-                      
+
                       // Grep tool
                       if (toolName === "grep" && input?.pattern) {
                         renderedSomething = true;
                         return <GrepWidget pattern={input.pattern} include={input.include} path={input.path} exclude={input.exclude} result={toolResult} />;
                       }
-                      
+
                       // WebSearch tool
                       if (toolName === "websearch" && input?.query) {
                         renderedSomething = true;
                         return <WebSearchWidget query={input.query} result={toolResult} />;
                       }
-                      
+
                       // WebFetch tool
                       if (toolName === "webfetch" && input?.url) {
                         renderedSomething = true;
                         return <WebFetchWidget url={input.url} prompt={input.prompt} result={toolResult} />;
                       }
-                      
+
                       // Default - return null
                       return null;
                     };
-                    
+
                     // Render the tool widget
                     const widget = renderToolWidget();
                     if (widget) {
->>>>>>> 90afd6e5
-                      renderedSomething = true;
-                      return (
-                        <div key={idx} className="prose prose-sm dark:prose-invert max-w-none">
-                          <ReactMarkdown
-                            remarkPlugins={[remarkGfm]}
-                            components={{
-                              code(
-                                props: React.ComponentProps<"code"> & {
-                                  node?: unknown;
-                                  inline?: boolean;
-                                }
-                              ) {
-                                const {
-                                  node: _node,
-                                  inline,
-                                  className,
-                                  children,
-                                  ref: _ref,
-                                  style: _style,
-                                  ...restProps
-                                } = props;
-                                const match = /language-(\w+)/.exec((className as string) || "");
-                                return !inline && match ? (
-                                  <SyntaxHighlighter
-                                    customStyle={{}}
-                                    language={match[1]}
-                                    PreTag="div"
-                                    {...restProps}
-                                  >
-                                    {String(children).replace(/\n$/, "")}
-                                  </SyntaxHighlighter>
-                                ) : (
-                                  <code className={className as string} {...restProps}>
-                                    {children as React.ReactNode}
-                                  </code>
-                                );
-                              },
-                            }}
-                          >
-                            {textContent}
-                          </ReactMarkdown>
+                      return <div key={idx}>{widget}</div>;
+                    }
+
+                    // Fallback to basic tool display
+                    renderedSomething = true;
+                    return (
+                      <div key={idx} className="space-y-2">
+                        <div className="flex items-center gap-2">
+                          <Terminal className="h-4 w-4 text-muted-foreground" />
+                          <span className="text-sm font-medium">
+                            Using tool: <code className="font-mono">{content.name}</code>
+                          </span>
                         </div>
-                      );
-                    }
-
-                    // Thinking content - render with ThinkingWidget
-                    const contentObj = content as {
-                      type?: string;
-                      thinking?: string;
-                      signature?: string;
-                    };
-                    if (contentObj.type === "thinking") {
-                      renderedSomething = true;
-                      return (
-                        <div key={idx}>
-                          <ThinkingWidget
-                            thinking={contentObj.thinking || ""}
-                            signature={contentObj.signature}
-                          />
-                        </div>
-                      );
-                    }
-
-                    // Tool use - render custom widgets based on tool name
-                    const toolContent = content as {
-                      type?: string;
-                      name?: string;
-                      input?: unknown;
-                      id?: string;
-                    };
-                    if (toolContent.type === "tool_use") {
-                      const toolName = toolContent.name?.toLowerCase();
-                      const input = toolContent.input as Record<string, unknown>;
-                      const toolId = toolContent.id;
-
-                      // Get the tool result if available
-                      const toolResult = getToolResult(toolId);
-
-                      // Function to render the appropriate tool widget
-                      const renderToolWidget = () => {
-                        // Task tool - for sub-agent tasks
-                        if (toolName === "task" && input) {
-                          renderedSomething = true;
-                          return (
-                            <TaskWidget
-                              description={input?.description as string}
-                              prompt={input?.prompt as string}
-                              result={toolResult}
-                            />
-                          );
-                        }
-
-                        // Edit tool
-                        if (toolName === "edit" && input?.file_path) {
-                          renderedSomething = true;
-                          return (
-                            <EditWidget
-                              {...(input as {
-                                file_path: string;
-                                old_string: string;
-                                new_string: string;
-                              })}
-                              result={toolResult}
-                            />
-                          );
-                        }
-
-                        // MultiEdit tool
-                        if (toolName === "multiedit" && input?.file_path && input?.edits) {
-                          renderedSomething = true;
-                          return (
-                            <MultiEditWidget
-                              {...(input as {
-                                file_path: string;
-                                edits: { old_string: string; new_string: string }[];
-                              })}
-                              result={toolResult}
-                            />
-                          );
-                        }
-
-                        // MCP tools (starting with mcp__)
-                        if (toolContent.name?.startsWith("mcp__")) {
-                          renderedSomething = true;
-                          return (
-                            <MCPWidget
-                              toolName={toolContent.name}
-                              input={input}
-                              result={toolResult}
-                            />
-                          );
-                        }
-
-                        // TodoWrite tool
-                        if (toolName === "todowrite" && input?.todos) {
-                          renderedSomething = true;
-                          return (
-                            <TodoWidget
-                              todos={(input?.todos as TodoItem[]) || []}
-                              result={toolResult}
-                            />
-                          );
-                        }
-
-                        // TodoRead tool
-                        if (toolName === "todoread") {
-                          renderedSomething = true;
-                          return (
-                            <TodoReadWidget
-                              todos={input?.todos as TodoItem[]}
-                              result={toolResult}
-                            />
-                          );
-                        }
-
-                        // LS tool
-                        if (toolName === "ls" && input?.path) {
-                          renderedSomething = true;
-                          return (
-                            <LSWidget path={(input?.path as string) || ""} result={toolResult} />
-                          );
-                        }
-
-                        // Read tool
-                        if (toolName === "read" && input?.file_path) {
-                          renderedSomething = true;
-                          return (
-                            <ReadWidget
-                              filePath={(input?.file_path as string) || ""}
-                              result={toolResult}
-                            />
-                          );
-                        }
-
-                        // Glob tool
-                        if (toolName === "glob" && input?.pattern) {
-                          renderedSomething = true;
-                          return (
-                            <GlobWidget
-                              pattern={(input.pattern as string) || ""}
-                              result={toolResult}
-                            />
-                          );
-                        }
-
-                        // Bash tool
-                        if (toolName === "bash" && input?.command) {
-                          renderedSomething = true;
-                          return (
-                            <BashWidget
-                              command={(input.command as string) || ""}
-                              description={input.description as string}
-                              result={toolResult}
-                            />
-                          );
-                        }
-
-                        // Write tool
-                        if (toolName === "write" && input?.file_path && input?.content) {
-                          renderedSomething = true;
-                          return (
-                            <WriteWidget
-                              filePath={(input.file_path as string) || ""}
-                              content={(input.content as string) || ""}
-                              result={toolResult}
-                            />
-                          );
-                        }
-
-                        // Grep tool
-                        if (toolName === "grep" && input?.pattern) {
-                          renderedSomething = true;
-                          return (
-                            <GrepWidget
-                              pattern={(input.pattern as string) || ""}
-                              include={input.include as string}
-                              path={input.path as string}
-                              exclude={input.exclude as string}
-                              result={toolResult}
-                            />
-                          );
-                        }
-
-                        // WebSearch tool
-                        if (toolName === "websearch" && input?.query) {
-                          renderedSomething = true;
-                          return (
-                            <WebSearchWidget
-                              query={(input.query as string) || ""}
-                              result={toolResult}
-                            />
-                          );
-                        }
-
-                        // WebFetch tool
-                        if (toolName === "webfetch" && input?.url) {
-                          renderedSomething = true;
-                          return (
-                            <WebFetchWidget
-                              url={(input.url as string) || ""}
-                              prompt={input.prompt as string}
-                              result={toolResult}
-                            />
-                          );
-                        }
-
-                        // Default - return null
-                        return null;
-                      };
-
-                      // Render the tool widget
-                      const widget = renderToolWidget();
-                      if (widget) {
-                        renderedSomething = true;
-                        return <div key={idx}>{widget}</div>;
-                      }
-
-                      // Fallback to basic tool display
-                      renderedSomething = true;
-                      return (
-                        <div key={idx} className="space-y-2">
-                          <div className="flex items-center gap-2">
-                            <Terminal className="h-4 w-4 text-muted-foreground" />
-                            <span className="text-sm font-medium">
-                              Using tool: <code className="font-mono">{toolContent.name}</code>
-                            </span>
+                        {content.input ? (
+                          <div className="ml-6 p-2 bg-background rounded-md border">
+                            <pre className="text-xs font-mono overflow-x-auto">
+                              {JSON.stringify(content.input, null, 2)}
+                            </pre>
                           </div>
-                          {toolContent.input ? (
-                            <div className="ml-6 p-2 bg-background rounded-md border">
-                              <pre className="text-xs font-mono overflow-x-auto">
-                                {JSON.stringify(toolContent.input, null, 2)}
-                              </pre>
-                            </div>
-                          ) : null}
-                        </div>
-                      );
-                    }
-
-                    return null;
-                  })}
+                        ) : null}
+                      </div>
+                    );
+                  }
+
+                  return null;
+                })}
 
                 {msg.usage && (
                   <div className="text-xs text-muted-foreground mt-2">
@@ -1058,11 +779,7 @@
                           const match = /language-(\w+)/.exec((className as string) || "");
                           return !inline && match ? (
                             <SyntaxHighlighter
-<<<<<<< HEAD
-                              customStyle={{}}
-=======
                               style={syntaxTheme}
->>>>>>> 90afd6e5
                               language={match[1]}
                               PreTag="div"
                               {...restProps}
