import React, { useState, useEffect, useRef, useCallback } from "react";
import { motion, AnimatePresence } from "framer-motion";
import {
  ArrowLeft,
  Play,
  StopCircle,
  FolderOpen,
  Terminal,
  AlertCircle,
  Loader2,
  Copy,
  ChevronDown,
  Maximize2,
  X,
  Settings2,
} from "lucide-react";
import { Button } from "@/components/ui/button";
import { Input } from "@/components/ui/input";
import { Label } from "@/components/ui/label";
import { Popover } from "@/components/ui/popover";
import {
  Dialog,
  DialogContent,
  DialogDescription,
  DialogHeader,
  DialogTitle,
} from "@/components/ui/dialog";
import { Tabs, TabsList, TabsTrigger, TabsContent } from "@/components/ui/tabs";
import { api, type Agent } from "@/lib/api";
import { type ClaudeModel } from "@/types/models";
import { cn } from "@/lib/utils";
import { open } from "@tauri-apps/plugin-dialog";
import { listen, type UnlistenFn } from "@tauri-apps/api/event";
import { StreamMessage } from "./StreamMessage";
import { ExecutionControlBar } from "./ExecutionControlBar";
import { ErrorBoundary } from "./ErrorBoundary";
import { useVirtualizer } from "@tanstack/react-virtual";
import { AGENT_ICONS } from "@/constants/agentIcons";
import { HooksEditor } from "./HooksEditor";
<<<<<<< HEAD
import { logger } from "@/lib/logger";
import { handleError } from "@/lib/errorHandler";
=======
import { useTrackEvent, useComponentMetrics, useFeatureAdoptionTracking } from "@/hooks";
>>>>>>> 90afd6e5

interface AgentExecutionProps {
  /**
   * The agent to execute
   */
  agent: Agent;
  /**
   * Callback to go back to the agents list
   */
  onBack: () => void;
  /**
   * Optional className for styling
   */
  className?: string;
}

interface MessageContent {
  type: string;
  text?: string;
  name?: string;
  input?: unknown;
  content?: string;
  tool_use_id?: string;
  id?: string;
}

export interface ClaudeStreamMessage {
  type: "system" | "assistant" | "user" | "result";
  subtype?: string;
  message?: {
    content?: MessageContent[];
    usage?: {
      input_tokens: number;
      output_tokens: number;
    };
  };
  usage?: {
    input_tokens: number;
    output_tokens: number;
  };
  tools?: string[];
  cost_usd?: number;
  duration_ms?: number;
  num_turns?: number;
  result?: string;
  error?: string;
  session_id?: string;
  model?: string;
  cwd?: string;
  [key: string]: unknown;
}

/**
 * AgentExecution component for running CC agents
 *
 * @example
 * <AgentExecution agent={agent} onBack={() => setView('list')} />
 */
export const AgentExecution: React.FC<AgentExecutionProps> = ({ agent, onBack, className }) => {
  const [projectPath, setProjectPath] = useState("");
  const [task, setTask] = useState(agent.default_task || "");
  const [model, setModel] = useState<ClaudeModel>((agent.model as ClaudeModel) || "sonnet-3-5");
  const [isRunning, setIsRunning] = useState(false);
  const [messages, setMessages] = useState<ClaudeStreamMessage[]>([]);
  const [rawJsonlOutput, setRawJsonlOutput] = useState<string[]>([]);
  const [error, setError] = useState<string | null>(null);
  const [copyPopoverOpen, setCopyPopoverOpen] = useState(false);
<<<<<<< HEAD

=======
  
  // Analytics tracking
  const trackEvent = useTrackEvent();
  useComponentMetrics('AgentExecution');
  const agentFeatureTracking = useFeatureAdoptionTracking(`agent_${agent.name || 'custom'}`);
  
>>>>>>> 90afd6e5
  // Hooks configuration state
  const [isHooksDialogOpen, setIsHooksDialogOpen] = useState(false);
  const [activeHooksTab, setActiveHooksTab] = useState("project");

  // Execution stats
  const [executionStartTime, setExecutionStartTime] = useState<number | null>(null);
  const [totalTokens, setTotalTokens] = useState(0);
  const [elapsedTime, setElapsedTime] = useState(0);
  const [hasUserScrolled, setHasUserScrolled] = useState(false);
  const [isFullscreenModalOpen, setIsFullscreenModalOpen] = useState(false);

  const messagesEndRef = useRef<globalThis.HTMLDivElement>(null);
  const messagesContainerRef = useRef<globalThis.HTMLDivElement>(null);
  const scrollContainerRef = useRef<globalThis.HTMLDivElement>(null);
  const fullscreenScrollRef = useRef<globalThis.HTMLDivElement>(null);
  const fullscreenMessagesEndRef = useRef<globalThis.HTMLDivElement>(null);
  const unlistenRefs = useRef<UnlistenFn[]>([]);
  const elapsedTimeIntervalRef = useRef<globalThis.NodeJS.Timeout | null>(null);
  const [runId, setRunId] = useState<number | null>(null);

  // Filter out messages that shouldn't be displayed
  /**
   * Memoized computation of displayable messages with tool widgets
   *
   * Processes raw messages to determine which ones should show tool widgets
   * and creates a filtered list for display.
   */
  const displayableMessages = React.useMemo(() => {
    return messages.filter((message, index) => {
      // Skip meta messages that don't have meaningful content
      if (message.isMeta && !message.leafUuid && !message.summary) {
        return false;
      }

      // Skip empty user messages
      if (message.type === "user" && message.message) {
        if (message.isMeta) return false;

        const msg = message.message;
        if (!msg.content || (Array.isArray(msg.content) && msg.content.length === 0)) {
          return false;
        }

        // Check if user message has visible content by checking its parts
        if (Array.isArray(msg.content)) {
          let hasVisibleContent = false;
          for (const content of msg.content) {
            if (content.type === "text") {
              hasVisibleContent = true;
              break;
            } else if (content.type === "tool_result") {
              // Check if this tool result will be skipped by a widget
              let willBeSkipped = false;
              if (content.tool_use_id) {
                // Look for the matching tool_use in previous assistant messages
                for (let i = index - 1; i >= 0; i--) {
                  const prevMsg = messages[i];
                  if (
                    prevMsg.type === "assistant" &&
                    prevMsg.message?.content &&
                    Array.isArray(prevMsg.message.content)
                  ) {
                    const toolUse = prevMsg.message.content.find(
                      (c: unknown) =>
                        typeof c === "object" &&
                        c !== null &&
                        "type" in c &&
                        "id" in c &&
                        (c as { type: string; id: string }).type === "tool_use" &&
                        (c as { type: string; id: string }).id === content.tool_use_id
                    );
                    if (toolUse) {
                      const toolName = (toolUse as { name?: string }).name?.toLowerCase();
                      const toolsWithWidgets = [
                        "task",
                        "edit",
                        "multiedit",
                        "todowrite",
                        "ls",
                        "read",
                        "glob",
                        "bash",
                        "write",
                        "grep",
                      ];
                      if (
                        (toolName && toolsWithWidgets.includes(toolName)) ||
                        (toolUse as MessageContent).name?.startsWith("mcp__")
                      ) {
                        willBeSkipped = true;
                      }
                      break;
                    }
                  }
                }
              }

              if (!willBeSkipped) {
                hasVisibleContent = true;
                break;
              }
            }
          }

          if (!hasVisibleContent) {
            return false;
          }
        }
      }

      return true;
    });
  }, [messages]);

  // Virtualizers for efficient, smooth scrolling of potentially very long outputs
  const rowVirtualizer = useVirtualizer({
    count: displayableMessages.length,
    getScrollElement: () => scrollContainerRef.current,
    estimateSize: () => 150, // fallback estimate; dynamically measured afterwards
    overscan: 5,
  });

  const fullscreenRowVirtualizer = useVirtualizer({
    count: displayableMessages.length,
    getScrollElement: () => fullscreenScrollRef.current,
    estimateSize: () => 150,
    overscan: 5,
  });

  useEffect(() => {
    // Clean up listeners on unmount
    return () => {
      unlistenRefs.current.forEach((unlisten) => unlisten());
      if (elapsedTimeIntervalRef.current) {
        globalThis.clearInterval(elapsedTimeIntervalRef.current);
      }
    };
  }, []);

  // Check if user is at the very bottom of the scrollable container
  /**
   * Check if the scroll container is at the bottom
   *
   * @returns True if the container is scrolled to the bottom
   */
  const isAtBottom = useCallback(() => {
    const container = isFullscreenModalOpen
      ? fullscreenScrollRef.current
      : scrollContainerRef.current;
    if (container) {
      const { scrollTop, scrollHeight, clientHeight } = container;
      const distanceFromBottom = scrollHeight - scrollTop - clientHeight;
      return distanceFromBottom < 1;
    }
    return true;
  }, [isFullscreenModalOpen]);

  useEffect(() => {
    if (displayableMessages.length === 0) return;

    // Auto-scroll only if the user has not manually scrolled OR they are still at the bottom
    const shouldAutoScroll = !hasUserScrolled || isAtBottom();

    if (shouldAutoScroll) {
      if (isFullscreenModalOpen) {
        fullscreenRowVirtualizer.scrollToIndex(displayableMessages.length - 1, {
          align: "end",
          behavior: "smooth",
        });
      } else {
        rowVirtualizer.scrollToIndex(displayableMessages.length - 1, {
          align: "end",
          behavior: "smooth",
        });
      }
    }
  }, [
    displayableMessages.length,
    hasUserScrolled,
    isFullscreenModalOpen,
    rowVirtualizer,
    fullscreenRowVirtualizer,
    isAtBottom,
  ]);

  // Update elapsed time while running
  useEffect(() => {
    if (isRunning && executionStartTime) {
      elapsedTimeIntervalRef.current = globalThis.setInterval(() => {
        setElapsedTime(Math.floor((Date.now() - executionStartTime) / 1000));
      }, 100);
    } else {
      if (elapsedTimeIntervalRef.current) {
        globalThis.clearInterval(elapsedTimeIntervalRef.current);
      }
    }

    return () => {
      if (elapsedTimeIntervalRef.current) {
        globalThis.clearInterval(elapsedTimeIntervalRef.current);
      }
    };
  }, [isRunning, executionStartTime]);

  // Calculate total tokens from messages
  useEffect(() => {
    const tokens = messages.reduce((total, msg) => {
      if (msg.message?.usage) {
        return total + msg.message.usage.input_tokens + msg.message.usage.output_tokens;
      }
      if (msg.usage) {
        return total + msg.usage.input_tokens + msg.usage.output_tokens;
      }
      return total;
    }, 0);
    setTotalTokens(tokens);
  }, [messages]);

  /**
   * Handle selecting a project path using file dialog
   */
  const handleSelectPath = async () => {
    try {
      const selected = await open({
        directory: true,
        multiple: false,
        title: "Select Project Directory",
      });

      if (selected) {
        setProjectPath(selected as string);
        setError(null); // Clear any previous errors
      }
    } catch (err) {
      const error = err instanceof Error ? err : new Error(String(err));
      await handleError(error, { operation: "selectDirectory", component: "AgentExecution" });
      setError(`Failed to select directory: ${error.message}`);
    }
  };

  /**
   * Handle opening the hooks configuration dialog
   */
  const handleOpenHooksDialog = async () => {
    setIsHooksDialogOpen(true);
  };

  /**
   * Handle executing the agent with current task
   */
  const handleExecute = async () => {
    try {
      setIsRunning(true);
      setExecutionStartTime(Date.now());
      setMessages([]);
      setRawJsonlOutput([]);
      setRunId(null);

      // Clear any existing listeners
      unlistenRefs.current.forEach((unlisten) => unlisten());
      unlistenRefs.current = [];

      // Execute the agent and get the run ID
      const executionRunId = await api.executeAgent(agent.id ?? 0, projectPath, task, model);
      logger.debug("Agent execution started with run ID:", executionRunId);
      setRunId(executionRunId);
<<<<<<< HEAD

=======
      
      // Track agent execution start
      trackEvent.agentStarted({
        agent_type: agent.name || 'custom',
        agent_name: agent.name,
        has_custom_prompt: task !== agent.default_task
      });
      
      // Track feature adoption
      agentFeatureTracking.trackUsage();
      
>>>>>>> 90afd6e5
      // Set up event listeners with run ID isolation
      const outputUnlisten = await listen<string>(
        `agent-output:${executionRunId}`,
        async (event) => {
          try {
            // Store raw JSONL
            setRawJsonlOutput((prev) => [...prev, event.payload]);

            // Parse and display
            const message = JSON.parse(event.payload) as ClaudeStreamMessage;
            setMessages((prev) => [...prev, message]);
          } catch (err) {
            const error = err instanceof Error ? err : new Error(String(err));
            await handleError(error, {
              operation: "parseAgentMessage",
              payload: event.payload,
              component: "AgentExecution",
            });
          }
        }
      );

      const errorUnlisten = await listen<string>(`agent-error:${executionRunId}`, async (event) => {
        await handleError(new Error(event.payload), {
          operation: "agentError",
          component: "AgentExecution",
        });
        setError(event.payload);
        
        // Track agent error
        trackEvent.agentError({
          error_type: 'runtime_error',
          error_stage: 'execution',
          retry_count: 0,
          agent_type: agent.name || 'custom'
        });
      });

<<<<<<< HEAD
      const completeUnlisten = await listen<boolean>(
        `agent-complete:${executionRunId}`,
        async (event) => {
          setIsRunning(false);
          setExecutionStartTime(null);
          if (!event.payload) {
            await handleError(new Error("Agent execution failed"), {
              operation: "agentExecutionFailed",
              component: "AgentExecution",
            });
            setError("Agent execution failed");
          }
=======
      const completeUnlisten = await listen<boolean>(`agent-complete:${executionRunId}`, (event) => {
        setIsRunning(false);
        const duration = executionStartTime ? Date.now() - executionStartTime : undefined;
        setExecutionStartTime(null);
        if (!event.payload) {
          setError("Agent execution failed");
          // Track both the old event for compatibility and the new error event
          trackEvent.agentExecuted(agent.name || 'custom', false, agent.name, duration);
          trackEvent.agentError({
            error_type: 'execution_failed',
            error_stage: 'completion',
            retry_count: 0,
            agent_type: agent.name || 'custom'
          });
        } else {
          trackEvent.agentExecuted(agent.name || 'custom', true, agent.name, duration);
>>>>>>> 90afd6e5
        }
      );

      const cancelUnlisten = await listen<boolean>(
        `agent-cancelled:${executionRunId}`,
        async () => {
          setIsRunning(false);
          setExecutionStartTime(null);
          await handleError(new Error("Agent execution was cancelled"), {
            operation: "agentExecutionCancelled",
            component: "AgentExecution",
          });
          setError("Agent execution was cancelled");
        }
      );

      unlistenRefs.current = [outputUnlisten, errorUnlisten, completeUnlisten, cancelUnlisten];
    } catch (err) {
      logger.error("Failed to execute agent:", err);
      setIsRunning(false);
      setExecutionStartTime(null);
      setRunId(null);
      // Show error in messages
      setMessages((prev) => [
        ...prev,
        {
          type: "result",
          subtype: "error",
          is_error: true,
          result: `Failed to execute agent: ${err instanceof Error ? err.message : "Unknown error"}`,
          duration_ms: 0,
          usage: {
            input_tokens: 0,
            output_tokens: 0,
          },
        },
      ]);
    }
  };

  /**
   * Handle stopping the current agent execution
   */
  const handleStop = async () => {
    try {
      if (!runId) {
        await handleError("No run ID available to stop", {
          operation: "stopAgent",
          component: "AgentExecution",
        });
        return;
      }

      // Call the API to kill the agent session
      const success = await api.killAgentSession(runId);

      if (success) {
        logger.debug(`Successfully stopped agent session ${runId}`);
      } else {
        logger.warn(`Failed to stop agent session ${runId} - it may have already finished`);
      }

      // Update UI state
      setIsRunning(false);
      setExecutionStartTime(null);

      // Clean up listeners
      unlistenRefs.current.forEach((unlisten) => unlisten());
      unlistenRefs.current = [];

      // Add a message indicating execution was stopped
      setMessages((prev) => [
        ...prev,
        {
          type: "result",
          subtype: "error",
          is_error: true,
          result: "Execution stopped by user",
          duration_ms: elapsedTime * 1000,
          usage: {
            input_tokens: totalTokens,
            output_tokens: 0,
          },
        },
      ]);
    } catch (err) {
      logger.error("Failed to stop agent:", err);
      // Still update UI state even if the backend call failed
      setIsRunning(false);
      setExecutionStartTime(null);

      // Show error message
      setMessages((prev) => [
        ...prev,
        {
          type: "result",
          subtype: "error",
          is_error: true,
          result: `Failed to stop execution: ${err instanceof Error ? err.message : "Unknown error"}`,
          duration_ms: elapsedTime * 1000,
          usage: {
            input_tokens: totalTokens,
            output_tokens: 0,
          },
        },
      ]);
    }
  };

  /**
   * Handle back navigation with confirmation if execution is running
   */
  const handleBackWithConfirmation = () => {
    if (isRunning) {
      // Show confirmation dialog before navigating away during execution
      const shouldLeave = window.confirm(
        "An agent is currently running. If you navigate away, the agent will continue running in the background. You can view running sessions in the 'Running Sessions' tab within CC Agents.\n\nDo you want to continue?"
      );
      if (!shouldLeave) {
        return;
      }
    }

    // Clean up listeners but don't stop the actual agent process
    unlistenRefs.current.forEach((unlisten) => unlisten());
    unlistenRefs.current = [];

    // Navigate back
    onBack();
  };

  const handleCopyAsJsonl = async () => {
    const jsonl = rawJsonlOutput.join("\n");
    await navigator.clipboard.writeText(jsonl);
    setCopyPopoverOpen(false);
  };

  const handleCopyAsMarkdown = async () => {
    let markdown = `# Agent Execution: ${agent.name}\n\n`;
    markdown += `**Task:** ${task}\n`;
    markdown += `**Model:** ${model === "opus" ? "Claude 4 Opus" : "Claude 4 Sonnet"}\n`;
    markdown += `**Date:** ${new Date().toISOString()}\n\n`;
    markdown += `---\n\n`;

    for (const msg of messages) {
      if (msg.type === "system" && msg.subtype === "init") {
        markdown += `## System Initialization\n\n`;
        markdown += `- Session ID: \`${msg.session_id || "N/A"}\`\n`;
        markdown += `- Model: \`${msg.model || "default"}\`\n`;
        if (msg.cwd) markdown += `- Working Directory: \`${msg.cwd}\`\n`;
        if (msg.tools?.length) markdown += `- Tools: ${msg.tools.join(", ")}\n`;
        markdown += `\n`;
      } else if (msg.type === "assistant" && msg.message) {
        markdown += `## Assistant\n\n`;
        for (const content of msg.message.content || []) {
          if (content.type === "text") {
            markdown += `${content.text}\n\n`;
          } else if (content.type === "tool_use") {
            markdown += `### Tool: ${content.name}\n\n`;
            markdown += `\`\`\`json\n${JSON.stringify(content.input, null, 2)}\n\`\`\`\n\n`;
          }
        }
        if (msg.message.usage) {
          markdown += `*Tokens: ${msg.message.usage.input_tokens} in, ${msg.message.usage.output_tokens} out*\n\n`;
        }
      } else if (msg.type === "user" && msg.message) {
        markdown += `## User\n\n`;
        for (const content of msg.message.content || []) {
          if (content.type === "text") {
            markdown += `${content.text}\n\n`;
          } else if (content.type === "tool_result") {
            markdown += `### Tool Result\n\n`;
            markdown += `\`\`\`\n${content.content}\n\`\`\`\n\n`;
          }
        }
      } else if (msg.type === "result") {
        markdown += `## Execution Result\n\n`;
        if (msg.result) {
          markdown += `${msg.result}\n\n`;
        }
        if (msg.error) {
          markdown += `**Error:** ${msg.error}\n\n`;
        }
        if (msg.cost_usd !== undefined) {
          markdown += `- **Cost:** $${msg.cost_usd.toFixed(4)} USD\n`;
        }
        if (msg.duration_ms !== undefined) {
          markdown += `- **Duration:** ${(msg.duration_ms / 1000).toFixed(2)}s\n`;
        }
        if (msg.num_turns !== undefined) {
          markdown += `- **Turns:** ${msg.num_turns}\n`;
        }
        if (msg.usage) {
          const total = msg.usage.input_tokens + msg.usage.output_tokens;
          markdown += `- **Total Tokens:** ${total} (${msg.usage.input_tokens} in, ${msg.usage.output_tokens} out)\n`;
        }
      }
    }

    await navigator.clipboard.writeText(markdown);
    setCopyPopoverOpen(false);
  };

  /**
   * Render agent icon based on agent configuration
   *
   * @returns React icon component
   */
  const renderIcon = () => {
    const Icon =
      agent.icon in AGENT_ICONS ? AGENT_ICONS[agent.icon as keyof typeof AGENT_ICONS] : Terminal;
    return <Icon className="h-5 w-5" />;
  };

  return (
    <div className={cn("flex flex-col h-full bg-background", className)}>
      {/* Fixed container that takes full height */}
      <div className="h-full flex flex-col">
        {/* Sticky Header */}
        <div className="sticky top-0 z-20 bg-background border-b border-border">
          <div className="w-full max-w-5xl mx-auto">
            <motion.div
              initial={{ opacity: 0, y: -20 }}
              animate={{ opacity: 1, y: 0 }}
              transition={{ duration: 0.3 }}
              className="p-6"
            >
              <div className="flex items-center justify-between">
                <div className="flex items-center gap-3">
                  <Button
                    variant="ghost"
                    size="icon"
                    onClick={handleBackWithConfirmation}
                    className="h-8 w-8"
                  >
                    <ArrowLeft className="h-4 w-4" />
                  </Button>
                  <div className="flex items-center gap-3">
                    <div className="p-2 rounded-full bg-primary/10 text-primary">
                      {renderIcon()}
                    </div>
                    <div>
                      <h1 className="text-xl font-bold">Execute: {agent.name}</h1>
                      <p className="text-sm text-muted-foreground">
                        {model === "opus" ? "Claude 4 Opus" : "Claude 4 Sonnet"}
                      </p>
                    </div>
                  </div>
                </div>
                <div className="flex items-center gap-2">
                  <Button
                    variant="outline"
                    size="sm"
                    onClick={() => setIsFullscreenModalOpen(true)}
                    disabled={messages.length === 0}
                  >
                    <Maximize2 className="h-4 w-4 mr-2" />
                    Fullscreen
                  </Button>
                </div>
              </div>
            </motion.div>
          </div>
        </div>

        {/* Sticky Configuration */}
        <div className="sticky top-[73px] z-10 bg-background border-b border-border">
          <div className="w-full max-w-5xl mx-auto p-4 space-y-4">
            {/* Error display */}
            {error && (
              <motion.div
                initial={{ opacity: 0 }}
                animate={{ opacity: 1 }}
                className="rounded-lg border border-destructive/50 bg-destructive/10 p-3 text-xs text-destructive flex items-center gap-2"
              >
                <AlertCircle className="h-4 w-4 flex-shrink-0" />
                {error}
              </motion.div>
            )}

            {/* Project Path */}
            <div className="space-y-2">
              <Label>Project Path</Label>
              <div className="flex gap-2">
                <Input
                  value={projectPath}
                  onChange={(e) => setProjectPath(e.target.value)}
                  placeholder="Select or enter project path"
                  disabled={isRunning}
                  className="flex-1"
                />
                <Button
                  variant="outline"
                  size="icon"
                  onClick={handleSelectPath}
                  disabled={isRunning}
                >
                  <FolderOpen className="h-4 w-4" />
                </Button>
                <Button
                  variant="outline"
                  onClick={handleOpenHooksDialog}
                  disabled={isRunning || !projectPath}
                  title="Configure hooks"
                >
                  <Settings2 className="h-4 w-4 mr-2" />
                  Hooks
                </Button>
              </div>
            </div>

            {/* Model Selection */}
            <div className="space-y-2">
              <Label>Model</Label>
              <Popover
                trigger={
                  <Button
                    variant="outline"
                    className={cn(
                      "w-full justify-between text-left font-normal",
                      isRunning && "opacity-50 cursor-not-allowed"
                    )}
                    disabled={isRunning}
                  >
                    <span className="flex items-center gap-2">
                      {(() => {
                        const modelNames = {
                          haiku: "Claude 3.5 Haiku",
                          "sonnet-3-5": "Claude 3.5 Sonnet",
                          "sonnet-3-7": "Claude 3.7 Sonnet",
                          sonnet: "Claude 4 Sonnet",
                          opus: "Claude 4 Opus",
                        };
                        return modelNames[model as keyof typeof modelNames] || model;
                      })()}
                    </span>
                    <ChevronDown className="h-4 w-4 opacity-50" />
                  </Button>
                }
                content={
                  <div className="p-2 space-y-1">
                    {[
                      { id: "haiku", name: "Claude 3.5 Haiku", desc: "Fast and affordable" },
                      { id: "sonnet-3-5", name: "Claude 3.5 Sonnet", desc: "Balanced performance" },
                      { id: "sonnet-3-7", name: "Claude 3.7 Sonnet", desc: "Advanced reasoning" },
                      { id: "sonnet", name: "Claude 4 Sonnet", desc: "Fast and efficient" },
                      { id: "opus", name: "Claude 4 Opus", desc: "Most capable" },
                    ].map((modelOption) => (
                      <button
                        key={modelOption.id}
                        onClick={() => !isRunning && setModel(modelOption.id as ClaudeModel)}
                        className={cn(
                          "w-full px-3 py-2 text-left rounded-md transition-colors",
                          "hover:bg-accent hover:text-accent-foreground",
                          model === modelOption.id && "bg-accent text-accent-foreground",
                          isRunning && "opacity-50 cursor-not-allowed"
                        )}
                        disabled={isRunning}
                      >
                        <div className="font-medium text-sm">{modelOption.name}</div>
                        <div className="text-xs text-muted-foreground">{modelOption.desc}</div>
                      </button>
                    ))}
                  </div>
                }
                className="w-80 p-0"
                align="start"
              />
            </div>

            {/* Task Input */}
            <div className="space-y-2">
              <Label>Task</Label>
              <div className="flex gap-2">
                <Input
                  value={task}
                  onChange={(e) => setTask(e.target.value)}
                  placeholder="Enter the task for the agent"
                  disabled={isRunning}
                  className="flex-1"
                  onKeyPress={(e) => {
                    if (e.key === "Enter" && !isRunning && projectPath && task.trim()) {
                      handleExecute();
                    }
                  }}
                />
                <Button
                  onClick={isRunning ? handleStop : handleExecute}
                  disabled={!projectPath || !task.trim()}
                  variant={isRunning ? "destructive" : "default"}
                >
                  {isRunning ? (
                    <>
                      <StopCircle className="mr-2 h-4 w-4" />
                      Stop
                    </>
                  ) : (
                    <>
                      <Play className="mr-2 h-4 w-4" />
                      Execute
                    </>
                  )}
                </Button>
              </div>
            </div>
          </div>
        </div>

        {/* Scrollable Output Display */}
        <div className="flex-1 overflow-hidden">
          <div className="w-full max-w-5xl mx-auto h-full">
            <div
              ref={scrollContainerRef}
              className="h-full overflow-y-auto p-6 space-y-8"
              onScroll={() => {
                // Mark that user has scrolled manually
                if (!hasUserScrolled) {
                  setHasUserScrolled(true);
                }

                // If user scrolls back to bottom, re-enable auto-scroll
                if (isAtBottom()) {
                  setHasUserScrolled(false);
                }
              }}
            >
              <div ref={messagesContainerRef}>
                {messages.length === 0 && !isRunning && (
                  <div className="flex flex-col items-center justify-center h-full text-center">
                    <Terminal className="h-16 w-16 text-muted-foreground mb-4" />
                    <h3 className="text-lg font-medium mb-2">Ready to Execute</h3>
                    <p className="text-sm text-muted-foreground">
                      Select a project path and enter a task to run the agent
                    </p>
                  </div>
                )}

                {isRunning && messages.length === 0 && (
                  <div className="flex items-center justify-center h-full">
                    <div className="flex items-center gap-3">
                      <Loader2 className="h-6 w-6 animate-spin" />
                      <span className="text-sm text-muted-foreground">Initializing agent...</span>
                    </div>
                  </div>
                )}

                <div
                  className="relative w-full"
                  style={{ height: `${rowVirtualizer.getTotalSize()}px` }}
                >
                  <AnimatePresence>
                    {rowVirtualizer.getVirtualItems().map((virtualItem) => {
                      const message = displayableMessages[virtualItem.index];
                      return (
                        <motion.div
                          key={virtualItem.key}
                          data-index={virtualItem.index}
                          ref={(el) => el && rowVirtualizer.measureElement(el)}
                          initial={{ opacity: 0, y: 10 }}
                          animate={{ opacity: 1, y: 0 }}
                          transition={{ duration: 0.2 }}
                          className="absolute inset-x-4 pb-4"
                          style={{ top: virtualItem.start }}
                        >
                          <ErrorBoundary>
                            <StreamMessage message={message} streamMessages={messages} />
                          </ErrorBoundary>
                        </motion.div>
                      );
                    })}
                  </AnimatePresence>
                </div>

                <div ref={messagesEndRef} />
              </div>
            </div>
          </div>
        </div>
      </div>

      {/* Floating Execution Control Bar */}
      <ExecutionControlBar
        isExecuting={isRunning}
        onStop={handleStop}
        totalTokens={totalTokens}
        elapsedTime={elapsedTime}
      />

      {/* Fullscreen Modal */}
      {isFullscreenModalOpen && (
        <div className="fixed inset-0 z-50 bg-background flex flex-col">
          {/* Modal Header */}
          <div className="flex items-center justify-between p-4 border-b border-border">
            <div className="flex items-center gap-2">
              {renderIcon()}
              <h2 className="text-lg font-semibold">{agent.name} - Output</h2>
              {isRunning && (
                <div className="flex items-center gap-1">
                  <div className="w-2 h-2 bg-green-500 rounded-full animate-pulse"></div>
                  <span className="text-xs text-green-600 font-medium">Running</span>
                </div>
              )}
            </div>
            <div className="flex items-center gap-2">
              <Popover
                trigger={
                  <Button variant="ghost" size="sm" className="flex items-center gap-2">
                    <Copy className="h-4 w-4" />
                    Copy Output
                    <ChevronDown className="h-3 w-3" />
                  </Button>
                }
                content={
                  <div className="w-44 p-1">
                    <Button
                      variant="ghost"
                      size="sm"
                      className="w-full justify-start"
                      onClick={handleCopyAsJsonl}
                    >
                      Copy as JSONL
                    </Button>
                    <Button
                      variant="ghost"
                      size="sm"
                      className="w-full justify-start"
                      onClick={handleCopyAsMarkdown}
                    >
                      Copy as Markdown
                    </Button>
                  </div>
                }
                open={copyPopoverOpen}
                onOpenChange={setCopyPopoverOpen}
                align="end"
              />
              <Button
                variant="ghost"
                size="sm"
                onClick={() => setIsFullscreenModalOpen(false)}
                className="flex items-center gap-2"
              >
                <X className="h-4 w-4" />
                Close
              </Button>
            </div>
          </div>

          {/* Modal Content */}
          <div className="flex-1 overflow-hidden p-6">
            <div
              ref={fullscreenScrollRef}
              className="h-full overflow-y-auto space-y-8"
              onScroll={() => {
                // Mark that user has scrolled manually
                if (!hasUserScrolled) {
                  setHasUserScrolled(true);
                }

                // If user scrolls back to bottom, re-enable auto-scroll
                if (isAtBottom()) {
                  setHasUserScrolled(false);
                }
              }}
            >
              {messages.length === 0 && !isRunning && (
                <div className="flex flex-col items-center justify-center h-full text-center">
                  <Terminal className="h-16 w-16 text-muted-foreground mb-4" />
                  <h3 className="text-lg font-medium mb-2">Ready to Execute</h3>
                  <p className="text-sm text-muted-foreground">
                    Select a project path and enter a task to run the agent
                  </p>
                </div>
              )}

              {isRunning && messages.length === 0 && (
                <div className="flex items-center justify-center h-full">
                  <div className="flex items-center gap-3">
                    <Loader2 className="h-6 w-6 animate-spin" />
                    <span className="text-sm text-muted-foreground">Initializing agent...</span>
                  </div>
                </div>
              )}

              <div
                className="relative w-full max-w-5xl mx-auto"
                style={{ height: `${fullscreenRowVirtualizer.getTotalSize()}px` }}
              >
                <AnimatePresence>
                  {fullscreenRowVirtualizer.getVirtualItems().map((virtualItem) => {
                    const message = displayableMessages[virtualItem.index];
                    return (
                      <motion.div
                        key={virtualItem.key}
                        data-index={virtualItem.index}
                        ref={(el) => el && fullscreenRowVirtualizer.measureElement(el)}
                        initial={{ opacity: 0, y: 10 }}
                        animate={{ opacity: 1, y: 0 }}
                        transition={{ duration: 0.2 }}
                        className="absolute inset-x-4 pb-4"
                        style={{ top: virtualItem.start }}
                      >
                        <ErrorBoundary>
                          <StreamMessage message={message} streamMessages={messages} />
                        </ErrorBoundary>
                      </motion.div>
                    );
                  })}
                </AnimatePresence>
              </div>

              <div ref={fullscreenMessagesEndRef} />
            </div>
          </div>
        </div>
      )}

      {/* Hooks Configuration Dialog */}
      <Dialog open={isHooksDialogOpen} onOpenChange={setIsHooksDialogOpen}>
        <DialogContent className="max-w-4xl max-h-[80vh] overflow-hidden flex flex-col">
          <DialogHeader>
            <DialogTitle>Configure Hooks</DialogTitle>
            <DialogDescription>
              Configure hooks that run before, during, and after tool executions. Changes are saved
              immediately.
            </DialogDescription>
          </DialogHeader>

          <Tabs
            value={activeHooksTab}
            onValueChange={setActiveHooksTab}
            className="flex-1 flex flex-col overflow-hidden"
          >
            <TabsList className="grid w-full grid-cols-2">
              <TabsTrigger value="project">Project Settings</TabsTrigger>
              <TabsTrigger value="local">Local Settings</TabsTrigger>
            </TabsList>

            <TabsContent value="project" className="flex-1 overflow-auto">
              <div className="space-y-4">
                <p className="text-sm text-muted-foreground">
                  Project hooks are stored in{" "}
                  <code className="bg-muted px-1 py-0.5 rounded">.claude/settings.json</code> and
                  are committed to version control.
                </p>
                <HooksEditor projectPath={projectPath} scope="project" className="border-0" />
              </div>
            </TabsContent>

            <TabsContent value="local" className="flex-1 overflow-auto">
              <div className="space-y-4">
                <p className="text-sm text-muted-foreground">
                  Local hooks are stored in{" "}
                  <code className="bg-muted px-1 py-0.5 rounded">.claude/settings.local.json</code>{" "}
                  and are not committed to version control.
                </p>
                <HooksEditor projectPath={projectPath} scope="local" className="border-0" />
              </div>
            </TabsContent>
          </Tabs>
        </DialogContent>
      </Dialog>
    </div>
  );
};<|MERGE_RESOLUTION|>--- conflicted
+++ resolved
@@ -37,12 +37,9 @@
 import { useVirtualizer } from "@tanstack/react-virtual";
 import { AGENT_ICONS } from "@/constants/agentIcons";
 import { HooksEditor } from "./HooksEditor";
-<<<<<<< HEAD
 import { logger } from "@/lib/logger";
 import { handleError } from "@/lib/errorHandler";
-=======
 import { useTrackEvent, useComponentMetrics, useFeatureAdoptionTracking } from "@/hooks";
->>>>>>> 90afd6e5
 
 interface AgentExecutionProps {
   /**
@@ -110,16 +107,10 @@
   const [rawJsonlOutput, setRawJsonlOutput] = useState<string[]>([]);
   const [error, setError] = useState<string | null>(null);
   const [copyPopoverOpen, setCopyPopoverOpen] = useState(false);
-<<<<<<< HEAD
-
-=======
-  
   // Analytics tracking
   const trackEvent = useTrackEvent();
   useComponentMetrics('AgentExecution');
   const agentFeatureTracking = useFeatureAdoptionTracking(`agent_${agent.name || 'custom'}`);
-  
->>>>>>> 90afd6e5
   // Hooks configuration state
   const [isHooksDialogOpen, setIsHooksDialogOpen] = useState(false);
   const [activeHooksTab, setActiveHooksTab] = useState("project");
@@ -386,21 +377,17 @@
       const executionRunId = await api.executeAgent(agent.id ?? 0, projectPath, task, model);
       logger.debug("Agent execution started with run ID:", executionRunId);
       setRunId(executionRunId);
-<<<<<<< HEAD
-
-=======
-      
+
       // Track agent execution start
       trackEvent.agentStarted({
         agent_type: agent.name || 'custom',
         agent_name: agent.name,
         has_custom_prompt: task !== agent.default_task
       });
-      
+
       // Track feature adoption
       agentFeatureTracking.trackUsage();
-      
->>>>>>> 90afd6e5
+
       // Set up event listeners with run ID isolation
       const outputUnlisten = await listen<string>(
         `agent-output:${executionRunId}`,
@@ -429,7 +416,7 @@
           component: "AgentExecution",
         });
         setError(event.payload);
-        
+
         // Track agent error
         trackEvent.agentError({
           error_type: 'runtime_error',
@@ -439,11 +426,11 @@
         });
       });
 
-<<<<<<< HEAD
       const completeUnlisten = await listen<boolean>(
         `agent-complete:${executionRunId}`,
         async (event) => {
           setIsRunning(false);
+          const duration = executionStartTime ? Date.now() - executionStartTime : undefined;
           setExecutionStartTime(null);
           if (!event.payload) {
             await handleError(new Error("Agent execution failed"), {
@@ -451,25 +438,17 @@
               component: "AgentExecution",
             });
             setError("Agent execution failed");
+            // Track both the old event for compatibility and the new error event
+            trackEvent.agentExecuted(agent.name || 'custom', false, agent.name, duration);
+            trackEvent.agentError({
+              error_type: 'execution_failed',
+              error_stage: 'completion',
+              retry_count: 0,
+              agent_type: agent.name || 'custom'
+            });
+          } else {
+            trackEvent.agentExecuted(agent.name || 'custom', true, agent.name, duration);
           }
-=======
-      const completeUnlisten = await listen<boolean>(`agent-complete:${executionRunId}`, (event) => {
-        setIsRunning(false);
-        const duration = executionStartTime ? Date.now() - executionStartTime : undefined;
-        setExecutionStartTime(null);
-        if (!event.payload) {
-          setError("Agent execution failed");
-          // Track both the old event for compatibility and the new error event
-          trackEvent.agentExecuted(agent.name || 'custom', false, agent.name, duration);
-          trackEvent.agentError({
-            error_type: 'execution_failed',
-            error_stage: 'completion',
-            retry_count: 0,
-            agent_type: agent.name || 'custom'
-          });
-        } else {
-          trackEvent.agentExecuted(agent.name || 'custom', true, agent.name, duration);
->>>>>>> 90afd6e5
         }
       );
 
