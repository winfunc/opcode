--- conflicted
+++ resolved
@@ -63,19 +63,9 @@
   ring: "oklch(0.98 0.01 240)",
 };
 
-<<<<<<< HEAD
-export const ThemeProvider: React.FC<{ children: React.ReactNode }> = ({
-  children,
-}) => {
-  const [theme, setThemeState] = useState<ThemeMode>("dark");
-  const [customColors, setCustomColorsState] = useState<CustomThemeColors>(
-    DEFAULT_CUSTOM_COLORS,
-  );
-=======
 export const ThemeProvider: React.FC<{ children: React.ReactNode }> = ({ children }) => {
   const [theme, setThemeState] = useState<ThemeMode>('gray');
   const [customColors, setCustomColorsState] = useState<CustomThemeColors>(DEFAULT_CUSTOM_COLORS);
->>>>>>> 1fa2106d
   const [isLoading, setIsLoading] = useState(true);
 
   // Load theme preference and custom colors from storage
