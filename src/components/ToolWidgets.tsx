--- conflicted
+++ resolved
@@ -610,15 +610,14 @@
         </div>
       )}
       
-<<<<<<< HEAD
+
       {!isExpanded && (
         <div className="px-4 py-3 text-xs text-muted-foreground text-center bg-zinc-900/30">
           Click "Expand" to view the file content ({lineCount} lines)
-=======
       {isLargeFile && !isExpanded && (
         <div className="px-4 py-3 text-xs text-muted-foreground text-center bg-muted/30">
           Click "Expand" to view the full file
->>>>>>> 246e0c83
+
         </div>
       )}
     </div>
@@ -1229,12 +1228,10 @@
         </button>
       </div>
 
-<<<<<<< HEAD
       {isExpanded && (
         <div className="rounded-lg border bg-zinc-950 overflow-hidden text-xs font-mono">
-=======
+
       <div className="rounded-lg border bg-background overflow-hidden text-xs font-mono">
->>>>>>> 246e0c83
         <div className="max-h-[440px] overflow-y-auto overflow-x-auto">
           {diffResult.map((part, index) => {
             const partClass = part.added 
@@ -1340,7 +1337,6 @@
   const resultLineCount = codeContent.split('\n').length;
 
   return (
-<<<<<<< HEAD
     <div className="rounded-lg border bg-zinc-950 overflow-hidden">
       <div className="px-4 py-2 border-b bg-emerald-950/30 flex items-center justify-between">
         <div className="flex items-center gap-2">
@@ -1356,7 +1352,6 @@
         <button
           onClick={() => setIsExpanded(!isExpanded)}
           className="flex items-center gap-1 text-xs text-muted-foreground hover:text-foreground transition-colors"
-=======
     <div className="rounded-lg border bg-background overflow-hidden">
       <div className="px-4 py-2 border-b bg-emerald-950/30 flex items-center gap-2">
         <GitBranch className="h-3.5 w-3.5 text-emerald-500" />
@@ -1391,7 +1386,6 @@
             textAlign: "right",
             opacity: 0.5,
           }}
->>>>>>> 246e0c83
         >
           <ChevronRight className={cn("h-3 w-3 transition-transform", isExpanded && "rotate-90")} />
           {isExpanded ? "Collapse" : `View (${resultLineCount} lines)`}
