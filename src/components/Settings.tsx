import React, { useState, useEffect, useCallback } from "react";
import { motion, AnimatePresence } from "framer-motion";
<<<<<<< HEAD
import { ArrowLeft, Plus, Trash2, Save, AlertCircle, Loader2 } from "lucide-react";
=======
import { 
  ArrowLeft, 
  Plus, 
  Trash2, 
  Save, 
  AlertCircle,
  Loader2,
  BarChart3,
  Shield,
  Trash,
} from "lucide-react";
>>>>>>> 90afd6e5
import { Button } from "@/components/ui/button";
import { Input } from "@/components/ui/input";
import { Label } from "@/components/ui/label";
import { Switch } from "@/components/ui/switch";
import { Card } from "@/components/ui/card";
import { Tabs, TabsList, TabsTrigger, TabsContent } from "@/components/ui/tabs";
<<<<<<< HEAD
import { api, type ClaudeSettings, type ClaudeInstallation } from "@/lib/api";
import { useI18n } from "@/lib/i18n";
=======
import { Select, SelectContent, SelectItem, SelectTrigger, SelectValue } from "@/components/ui/select";
import { 
  api, 
  type ClaudeSettings,
  type ClaudeInstallation
} from "@/lib/api";
>>>>>>> 90afd6e5
import { cn } from "@/lib/utils";
import { Toast, ToastContainer } from "@/components/ui/toast";
import { ClaudeVersionSelector } from "./ClaudeVersionSelector";
import { StorageTab } from "./StorageTab";
import { HooksEditor } from "./HooksEditor";
import { SlashCommandsManager } from "./SlashCommandsManager";
<<<<<<< HEAD
import { logger } from "@/lib/logger";
import { handleError, handleApiError } from "@/lib/errorHandler";
import { 
  audioNotificationManager, 
  loadAudioConfigFromLocalStorage, 
  saveAudioConfigToLocalStorage,
  loadAudioConfigFromSettings,
  type AudioNotificationConfig,
  type AudioNotificationMode 
} from "@/lib/audioNotification";
import { fontScaleManager, FONT_SCALE_OPTIONS, type FontScale } from "@/lib/fontScale";
=======
import { ProxySettings } from "./ProxySettings";
import { AnalyticsConsent } from "./AnalyticsConsent";
import { useTheme, useTrackEvent } from "@/hooks";
import { analytics } from "@/lib/analytics";

>>>>>>> 90afd6e5
interface SettingsProps {
  /**
   * Callback to go back to the main view
   */
  onBack: () => void;
  /**
   * Optional className for styling
   */
  className?: string;
}

interface PermissionRule {
  id: string;
  value: string;
}

interface EnvironmentVariable {
  id: string;
  key: string;
  value: string;
}

/**
 * Comprehensive Settings UI for managing Claude Code settings
 *
 * A complete settings management interface providing a no-code way to edit
 * the settings.json file. Features include tabbed navigation, real-time
 * validation, binary path management, permission rules, environment variables,
 * hooks configuration, and slash commands management.
 *
 * @param onBack - Callback to go back to the main view
 * @param className - Optional className for styling
 *
 * @example
 * ```tsx
 * <Settings
 *   onBack={() => setView('main')}
 *   className="max-w-6xl mx-auto"
 * />
 * ```
 */
export const Settings: React.FC<SettingsProps> = ({ onBack, className }) => {
  const { t } = useI18n();
  const [settings, setSettings] = useState<ClaudeSettings | null>(null);
  const [loading, setLoading] = useState(true);
  const [saving, setSaving] = useState(false);
  const [error, setError] = useState<string | null>(null);
  const [activeTab, setActiveTab] = useState("general");
  const [currentBinaryPath, setCurrentBinaryPath] = useState<string | null>(null);
  const [selectedInstallation, setSelectedInstallation] = useState<ClaudeInstallation | null>(null);
  const [binaryPathChanged, setBinaryPathChanged] = useState(false);
  const [toast, setToast] = useState<{ message: string; type: "success" | "error" } | null>(null);

  // Permission rules state
  const [allowRules, setAllowRules] = useState<PermissionRule[]>([]);
  const [denyRules, setDenyRules] = useState<PermissionRule[]>([]);

  // Environment variables state
  const [envVars, setEnvVars] = useState<EnvironmentVariable[]>([]);

  // Hooks state
  const [userHooksChanged, setUserHooksChanged] = useState(false);

  // Audio notification state
  const [audioConfig, setAudioConfig] = useState<AudioNotificationConfig>({ mode: "off" });
  const [audioConfigChanged, setAudioConfigChanged] = useState(false);
  
  // Font scale state
  const [fontScale, setFontScale] = useState<FontScale>(fontScaleManager.getCurrentScale());
  const [customMultiplierInput, setCustomMultiplierInput] = useState<string>(fontScaleManager.getCustomMultiplier().toString());
  const [fontScaleChanged, setFontScaleChanged] = useState(false);
  
<<<<<<< HEAD
  const getUserHooks = React.useRef<(() => unknown) | null>(null);

=======
  // Theme hook
  const { theme, setTheme, customColors, setCustomColors } = useTheme();
  
  // Proxy state
  const [proxySettingsChanged, setProxySettingsChanged] = useState(false);
  const saveProxySettings = React.useRef<(() => Promise<void>) | null>(null);
  
  // Analytics state
  const [analyticsEnabled, setAnalyticsEnabled] = useState(false);
  const [analyticsConsented, setAnalyticsConsented] = useState(false);
  const [showAnalyticsConsent, setShowAnalyticsConsent] = useState(false);
  const trackEvent = useTrackEvent();
  
>>>>>>> 90afd6e5
  // Load settings on mount
  useEffect(() => {
    loadSettings();
    loadClaudeBinaryPath();
<<<<<<< HEAD
    // eslint-disable-next-line react-hooks/exhaustive-deps
=======
    loadAnalyticsSettings();
>>>>>>> 90afd6e5
  }, []);

  /**
   * Loads analytics settings
   */
  const loadAnalyticsSettings = async () => {
    const settings = analytics.getSettings();
    if (settings) {
      setAnalyticsEnabled(settings.enabled);
      setAnalyticsConsented(settings.hasConsented);
    }
  };

  /**
   * Loads the current Claude binary path
   */
  const loadClaudeBinaryPath = async () => {
    try {
      const path = await api.getClaudeBinaryPath();
      setCurrentBinaryPath(path);
    } catch (err) {
      await handleApiError(err as Error, {
        operation: "loadClaudeBinaryPath",
        component: "Settings",
      });
    }
  };

  /**
   * Loads the current Claude settings
   */
  const loadSettings = useCallback(async () => {
    try {
      setLoading(true);
      setError(null);
      const loadedSettings = await api.getClaudeSettings();

      // Ensure loadedSettings is an object
      if (!loadedSettings || typeof loadedSettings !== "object") {
        logger.warn("Loaded settings is not an object:", loadedSettings);
        setSettings({});
        return;
      }

      setSettings(loadedSettings);

      // Parse permissions
      if (loadedSettings.permissions && typeof loadedSettings.permissions === "object") {
        const permissions = loadedSettings.permissions as { allow?: string[]; deny?: string[] };
        if (Array.isArray(permissions.allow)) {
          setAllowRules(
            permissions.allow.map((rule: string, index: number) => ({
              id: `allow-${index}`,
              value: rule,
            }))
          );
        }
        if (Array.isArray(permissions.deny)) {
          setDenyRules(
            permissions.deny.map((rule: string, index: number) => ({
              id: `deny-${index}`,
              value: rule,
            }))
          );
        }
      }

      // Parse environment variables
      if (
        loadedSettings.env &&
        typeof loadedSettings.env === "object" &&
        !Array.isArray(loadedSettings.env)
      ) {
        setEnvVars(
          Object.entries(loadedSettings.env).map(([key, value], index) => ({
            id: `env-${index}`,
            key,
            value: value as string,
          }))
        );
      }

      // Load audio notification config from localStorage (independent of Claude settings)
      try {
        // First try to migrate from old Claude settings if exists
        const legacyConfig = loadAudioConfigFromSettings(loadedSettings);
        if (legacyConfig.mode !== "off") {
          // Migrate to localStorage and remove from Claude settings
          saveAudioConfigToLocalStorage(legacyConfig);
          logger.debug("Migrated audio config from Claude settings to localStorage");
        }
        
        // Load from localStorage
        const audioConfig = loadAudioConfigFromLocalStorage();
        setAudioConfig(audioConfig);
        audioNotificationManager.setConfig(audioConfig);
        logger.debug("Audio config loaded from localStorage:", audioConfig);
      } catch (error) {
        logger.error("Failed to load audio config, using defaults:", error);
        const defaultConfig: AudioNotificationConfig = { mode: "off" };
        setAudioConfig(defaultConfig);
        audioNotificationManager.setConfig(defaultConfig);
      }

      // Load font scale
      setFontScale(fontScaleManager.getCurrentScale());
      setCustomMultiplierInput(fontScaleManager.getCustomMultiplier().toString());
    } catch (err) {
      await handleError("Failed to load settings:", { context: err });
      setError(t.settings.failedToLoadSettings);
      setSettings({});
    } finally {
      setLoading(false);
    }
  }, [t.settings.failedToLoadSettings]);

  /**
   * Saves the current settings
   */
  const saveSettings = async () => {
    try {
      setSaving(true);
      setError(null);
      setToast(null);

      // Build the settings object
      const updatedSettings: ClaudeSettings = {
        ...settings,
        permissions: {
<<<<<<< HEAD
          allow: allowRules.map((rule) => rule.value).filter((v) => v.trim()),
          deny: denyRules.map((rule) => rule.value).filter((v) => v.trim()),
        },
        env: envVars.reduce(
          (acc, { key, value }) => {
            if (key.trim() && value.trim()) {
              acc[key] = value;
            }
            return acc;
          },
          {} as Record<string, string>
        ),
=======
          allow: allowRules.map(rule => rule.value).filter(v => v && String(v).trim()),
          deny: denyRules.map(rule => rule.value).filter(v => v && String(v).trim()),
        },
        env: envVars.reduce((acc, { key, value }) => {
          if (key && String(key).trim() && value && String(value).trim()) {
            acc[key] = String(value);
          }
          return acc;
        }, {} as Record<string, string>),
>>>>>>> 90afd6e5
      };

      // Save audio notification config to localStorage (independent of Claude settings)
      if (audioConfigChanged) {
        try {
          saveAudioConfigToLocalStorage(audioConfig);
          audioNotificationManager.setConfig(audioConfig);
          setAudioConfigChanged(false);
          logger.debug("Audio config saved successfully to localStorage");
        } catch (error) {
          logger.error("Failed to save audio config:", error);
        }
      }

      // Save font scale (independent of Claude settings)
      if (fontScaleChanged) {
        if (fontScale === 'custom') {
          const customValue = parseFloat(customMultiplierInput);
          if (!isNaN(customValue) && customValue >= 0.5 && customValue <= 3.0) {
            fontScaleManager.setScale(fontScale, customValue);
          } else {
            fontScaleManager.setScale(fontScale);
          }
        } else {
          fontScaleManager.setScale(fontScale);
        }
        setFontScaleChanged(false);
      }

      await api.saveClaudeSettings(updatedSettings);
      setSettings(updatedSettings);

      // Save Claude binary path if changed
      if (binaryPathChanged && selectedInstallation) {
        await api.setClaudeBinaryPath(selectedInstallation.path);
        // Immediately refresh the binary path cache so the new version is used right away
        try {
          const refreshedPath = await api.refreshClaudeBinaryPath();
          logger.info("Claude binary path refreshed successfully:", refreshedPath);
          // Update the current binary path immediately to reflect the change
          setCurrentBinaryPath(selectedInstallation.path);
          // Notify the Topbar to refresh the Claude version status
          window.dispatchEvent(new CustomEvent("claude-version-changed"));
        } catch (refreshError) {
          logger.warn("Failed to refresh Claude binary path cache:", refreshError);
          // Still update the UI with the selected path even if refresh fails
          setCurrentBinaryPath(selectedInstallation.path);
          // Still notify the Topbar even if refresh fails, as the path has changed
          window.dispatchEvent(new CustomEvent("claude-version-changed"));
        }
        setBinaryPathChanged(false);
      }

      // Save user hooks if changed
      if (userHooksChanged && getUserHooks.current) {
        const hooks = getUserHooks.current();
        await api.updateHooksConfig("user", hooks as Record<string, unknown>);
        setUserHooksChanged(false);
      }

<<<<<<< HEAD
      setToast({ message: t.settings.settingsSavedSuccessfully, type: "success" });
=======
      // Save proxy settings if changed
      if (proxySettingsChanged && saveProxySettings.current) {
        await saveProxySettings.current();
        setProxySettingsChanged(false);
      }

      setToast({ message: "Settings saved successfully!", type: "success" });
>>>>>>> 90afd6e5
    } catch (err) {
      await handleError("Failed to save settings:", { context: err });
      setError("Failed to save settings.");
      setToast({ message: t.settings.failedToSaveSettings, type: "error" });
    } finally {
      setSaving(false);
    }
  };

  /**
   * Updates a simple setting value
   */
  /**
   * Update a specific setting value
   *
   * @param key - Setting key to update
   * @param value - New value for the setting
   */
  const updateSetting = (key: string, value: unknown) => {
    setSettings((prev) => ({ ...prev, [key]: value }));
  };

  /**
   * Adds a new permission rule
   */
  /**
   * Add a new permission rule
   *
   * @param type - Type of rule to add (allow or deny)
   */
  const addPermissionRule = (type: "allow" | "deny") => {
    const newRule: PermissionRule = {
      id: `${type}-${Date.now()}`,
      value: "",
    };

    if (type === "allow") {
      setAllowRules((prev) => [...prev, newRule]);
    } else {
      setDenyRules((prev) => [...prev, newRule]);
    }
  };

  /**
   * Updates a permission rule
   */
  /**
   * Update an existing permission rule
   *
   * @param type - Type of rule (allow or deny)
   * @param id - ID of the rule to update
   * @param value - New value for the rule
   */
  const updatePermissionRule = (type: "allow" | "deny", id: string, value: string) => {
    if (type === "allow") {
      setAllowRules((prev) => prev.map((rule) => (rule.id === id ? { ...rule, value } : rule)));
    } else {
      setDenyRules((prev) => prev.map((rule) => (rule.id === id ? { ...rule, value } : rule)));
    }
  };

  /**
   * Removes a permission rule
   */
  /**
   * Remove a permission rule
   *
   * @param type - Type of rule (allow or deny)
   * @param id - ID of the rule to remove
   */
  const removePermissionRule = (type: "allow" | "deny", id: string) => {
    if (type === "allow") {
      setAllowRules((prev) => prev.filter((rule) => rule.id !== id));
    } else {
      setDenyRules((prev) => prev.filter((rule) => rule.id !== id));
    }
  };

  /**
   * Adds a new environment variable
   */
  /**
   * Add a new environment variable
   */
  const addEnvVar = () => {
    const newVar: EnvironmentVariable = {
      id: `env-${Date.now()}`,
      key: "",
      value: "",
    };
    setEnvVars((prev) => [...prev, newVar]);
  };

  /**
   * Updates an environment variable
   */
  /**
   * Update an environment variable
   *
   * @param id - ID of the environment variable
   * @param field - Field to update (key or value)
   * @param value - New value for the field
   */
  const updateEnvVar = (id: string, field: "key" | "value", value: string) => {
    setEnvVars((prev) =>
      prev.map((envVar) => (envVar.id === id ? { ...envVar, [field]: value } : envVar))
    );
  };

  /**
   * Removes an environment variable
   */
  /**
   * Remove an environment variable
   *
   * @param id - ID of the environment variable to remove
   */
  const removeEnvVar = (id: string) => {
    setEnvVars((prev) => prev.filter((envVar) => envVar.id !== id));
  };

  /**
   * Handle Claude installation selection
   */
  const handleClaudeInstallationSelect = (installation: ClaudeInstallation) => {
    setSelectedInstallation(installation);
    setBinaryPathChanged(installation.path !== currentBinaryPath);
  };

  return (
    <div className={cn("flex flex-col h-full bg-background text-foreground", className)}>
      <div className="max-w-4xl mx-auto w-full flex flex-col h-full">
        {/* Header */}
        <motion.div
          initial={{ opacity: 0, y: -20 }}
          animate={{ opacity: 1, y: 0 }}
          transition={{ duration: 0.3 }}
          className="flex items-center justify-between p-4 border-b border-border"
        >
          <div className="flex items-center gap-3">
            <Button variant="ghost" size="icon" onClick={onBack} className="h-8 w-8">
              <ArrowLeft className="h-4 w-4" />
            </Button>
            <div>
              <h2 className="text-lg font-semibold">{t.settings.title}</h2>
              <p className="text-xs text-muted-foreground">{t.settings.subtitle}</p>
            </div>
          </div>

          <Button
            onClick={saveSettings}
            disabled={saving || loading}
            size="sm"
            className="gap-2 bg-primary hover:bg-primary/90"
          >
<<<<<<< HEAD
            {saving ? (
              <>
                <Loader2 className="h-4 w-4 animate-spin" />
                {t.settings.saving}
              </>
            ) : (
              <>
                <Save className="h-4 w-4" />
                {t.settings.saveSettings}
              </>
            )}
          </Button>
        </motion.div>

        {/* Error message */}
        <AnimatePresence>
          {error && (
            <motion.div
              initial={{ opacity: 0, y: -10 }}
              animate={{ opacity: 1, y: 0 }}
              exit={{ opacity: 0, y: -10 }}
              className="mx-4 mt-4 p-3 rounded-lg bg-destructive/10 border border-destructive/50 flex items-center gap-2 text-sm text-destructive"
            >
              <AlertCircle className="h-4 w-4" />
              {error}
            </motion.div>
          )}
        </AnimatePresence>

        {/* Content */}
        {loading ? (
          <div className="flex-1 flex items-center justify-center">
            <Loader2 className="h-8 w-8 animate-spin text-muted-foreground" />
          </div>
        ) : (
          <div className="flex-1 overflow-y-auto p-4">
            <Tabs value={activeTab} onValueChange={setActiveTab} className="w-full">
              <TabsList className="grid grid-cols-7 w-full">
                <TabsTrigger value="general">{t.settings.general}</TabsTrigger>
                <TabsTrigger value="permissions">{t.settings.permissions}</TabsTrigger>
                <TabsTrigger value="environment">{t.settings.environment}</TabsTrigger>
                <TabsTrigger value="advanced">{t.settings.advanced}</TabsTrigger>
                <TabsTrigger value="hooks">{t.settings.hooks}</TabsTrigger>
                <TabsTrigger value="commands">{t.settings.commands}</TabsTrigger>
                <TabsTrigger value="storage">{t.settings.storage}</TabsTrigger>
              </TabsList>

              {/* General Settings */}
              <TabsContent value="general" className="space-y-6">
                <Card className="p-6 space-y-6">
                  <div>
                    <h3 className="text-base font-semibold mb-4">{t.settings.generalSettings}</h3>

                    <div className="space-y-4">
                      {/* Include Co-authored By */}
                      <div className="flex items-center justify-between">
                        <div className="space-y-0.5 flex-1">
                          <Label htmlFor="coauthored">{t.settings.includeCoAuthoredBy}</Label>
                          <p className="text-xs text-muted-foreground">
                            {t.settings.includeCoAuthoredByDesc}
                          </p>
                        </div>
                        <Switch
                          id="coauthored"
                          checked={settings?.includeCoAuthoredBy !== false}
                          onCheckedChange={(checked) =>
                            updateSetting("includeCoAuthoredBy", checked)
                          }
                        />
                      </div>

                      {/* Verbose Output */}
                      <div className="flex items-center justify-between">
                        <div className="space-y-0.5 flex-1">
                          <Label htmlFor="verbose">{t.settings.verboseOutput}</Label>
                          <p className="text-xs text-muted-foreground">
                            {t.settings.verboseOutputDesc}
                          </p>
                        </div>
                        <Switch
                          id="verbose"
                          checked={settings?.verbose === true}
                          onCheckedChange={(checked) => updateSetting("verbose", checked)}
                        />
                      </div>

                      {/* Cleanup Period */}
                      <div className="space-y-2">
                        <Label htmlFor="cleanup">{t.settings.chatRetention}</Label>
                        <Input
                          id="cleanup"
                          type="number"
                          min="1"
                          placeholder="30"
                          value={settings?.cleanupPeriodDays?.toString() || ""}
                          onChange={(e) => {
                            const value = e.target.value ? parseInt(e.target.value) : undefined;
                            updateSetting("cleanupPeriodDays", value);
                          }}
                        />
=======
            <AlertCircle className="h-4 w-4" />
            {error}
          </motion.div>
        )}
      </AnimatePresence>
      
      {/* Content */}
      {loading ? (
        <div className="flex-1 flex items-center justify-center">
          <Loader2 className="h-8 w-8 animate-spin text-muted-foreground" />
        </div>
      ) : (
        <div className="flex-1 overflow-y-auto p-4">
          <Tabs value={activeTab} onValueChange={setActiveTab} className="w-full">
            <TabsList className="grid grid-cols-9 w-full">
              <TabsTrigger value="general">General</TabsTrigger>
              <TabsTrigger value="permissions">Permissions</TabsTrigger>
              <TabsTrigger value="environment">Environment</TabsTrigger>
              <TabsTrigger value="advanced">Advanced</TabsTrigger>
              <TabsTrigger value="hooks">Hooks</TabsTrigger>
              <TabsTrigger value="commands">Commands</TabsTrigger>
              <TabsTrigger value="storage">Storage</TabsTrigger>
              <TabsTrigger value="proxy">Proxy</TabsTrigger>
              <TabsTrigger value="analytics">Analytics</TabsTrigger>
            </TabsList>
            
            {/* General Settings */}
            <TabsContent value="general" className="space-y-6">
              <Card className="p-6 space-y-6">
                <div>
                  <h3 className="text-base font-semibold mb-4">General Settings</h3>
                  
                  <div className="space-y-4">
                    {/* Theme Selector */}
                    <div className="space-y-2">
                      <Label htmlFor="theme">Theme</Label>
                      <Select
                        value={theme}
                        onValueChange={(value) => setTheme(value as any)}
                      >
                        <SelectTrigger id="theme" className="w-full">
                          <SelectValue placeholder="Select a theme" />
                        </SelectTrigger>
                        <SelectContent>
                          <SelectItem value="dark">Dark</SelectItem>
                          <SelectItem value="gray">Gray</SelectItem>
                          <SelectItem value="light">Light</SelectItem>
                          <SelectItem value="custom">Custom</SelectItem>
                        </SelectContent>
                      </Select>
                      <p className="text-xs text-muted-foreground">
                        Choose your preferred color theme for the interface
                      </p>
                    </div>
                    
                    {/* Custom Color Editor */}
                    {theme === 'custom' && (
                      <div className="space-y-4 p-4 border rounded-lg bg-muted/20">
                        <h4 className="text-sm font-medium">Custom Theme Colors</h4>
                        
                        <div className="grid grid-cols-2 gap-4">
                          {/* Background Color */}
                          <div className="space-y-2">
                            <Label htmlFor="color-background" className="text-xs">Background</Label>
                            <div className="flex gap-2">
                              <Input
                                id="color-background"
                                type="text"
                                value={customColors.background}
                                onChange={(e) => setCustomColors({ background: e.target.value })}
                                placeholder="oklch(0.12 0.01 240)"
                                className="font-mono text-xs"
                              />
                              <div 
                                className="w-10 h-10 rounded border"
                                style={{ backgroundColor: customColors.background }}
                              />
                            </div>
                          </div>
                          
                          {/* Foreground Color */}
                          <div className="space-y-2">
                            <Label htmlFor="color-foreground" className="text-xs">Foreground</Label>
                            <div className="flex gap-2">
                              <Input
                                id="color-foreground"
                                type="text"
                                value={customColors.foreground}
                                onChange={(e) => setCustomColors({ foreground: e.target.value })}
                                placeholder="oklch(0.98 0.01 240)"
                                className="font-mono text-xs"
                              />
                              <div 
                                className="w-10 h-10 rounded border"
                                style={{ backgroundColor: customColors.foreground }}
                              />
                            </div>
                          </div>
                          
                          {/* Primary Color */}
                          <div className="space-y-2">
                            <Label htmlFor="color-primary" className="text-xs">Primary</Label>
                            <div className="flex gap-2">
                              <Input
                                id="color-primary"
                                type="text"
                                value={customColors.primary}
                                onChange={(e) => setCustomColors({ primary: e.target.value })}
                                placeholder="oklch(0.98 0.01 240)"
                                className="font-mono text-xs"
                              />
                              <div 
                                className="w-10 h-10 rounded border"
                                style={{ backgroundColor: customColors.primary }}
                              />
                            </div>
                          </div>
                          
                          {/* Card Color */}
                          <div className="space-y-2">
                            <Label htmlFor="color-card" className="text-xs">Card</Label>
                            <div className="flex gap-2">
                              <Input
                                id="color-card"
                                type="text"
                                value={customColors.card}
                                onChange={(e) => setCustomColors({ card: e.target.value })}
                                placeholder="oklch(0.14 0.01 240)"
                                className="font-mono text-xs"
                              />
                              <div 
                                className="w-10 h-10 rounded border"
                                style={{ backgroundColor: customColors.card }}
                              />
                            </div>
                          </div>
                          
                          {/* Accent Color */}
                          <div className="space-y-2">
                            <Label htmlFor="color-accent" className="text-xs">Accent</Label>
                            <div className="flex gap-2">
                              <Input
                                id="color-accent"
                                type="text"
                                value={customColors.accent}
                                onChange={(e) => setCustomColors({ accent: e.target.value })}
                                placeholder="oklch(0.16 0.01 240)"
                                className="font-mono text-xs"
                              />
                              <div 
                                className="w-10 h-10 rounded border"
                                style={{ backgroundColor: customColors.accent }}
                              />
                            </div>
                          </div>
                          
                          {/* Destructive Color */}
                          <div className="space-y-2">
                            <Label htmlFor="color-destructive" className="text-xs">Destructive</Label>
                            <div className="flex gap-2">
                              <Input
                                id="color-destructive"
                                type="text"
                                value={customColors.destructive}
                                onChange={(e) => setCustomColors({ destructive: e.target.value })}
                                placeholder="oklch(0.6 0.2 25)"
                                className="font-mono text-xs"
                              />
                              <div 
                                className="w-10 h-10 rounded border"
                                style={{ backgroundColor: customColors.destructive }}
                              />
                            </div>
                          </div>
                        </div>
                        
                        <p className="text-xs text-muted-foreground">
                          Use CSS color values (hex, rgb, oklch, etc.). Changes apply immediately.
                        </p>
                      </div>
                    )}
                    
                    {/* Include Co-authored By */}
                    <div className="flex items-center justify-between">
                      <div className="space-y-0.5 flex-1">
                        <Label htmlFor="coauthored">Include "Co-authored by Claude"</Label>
>>>>>>> 90afd6e5
                        <p className="text-xs text-muted-foreground">
                          {t.settings.chatRetentionDesc}
                        </p>
                      </div>

                      {/* Claude Binary Path Selector */}
                      <div className="space-y-4">
                        <div>
                          <Label className="text-sm font-medium mb-2 block">
                            {t.settings.claudeInstallation}
                          </Label>
                          <p className="text-xs text-muted-foreground mb-4">
                            {t.settings.claudeInstallationDesc}
                          </p>
                        </div>
                        <ClaudeVersionSelector
                          selectedPath={currentBinaryPath}
                          onSelect={handleClaudeInstallationSelect}
                        />
                        {binaryPathChanged && (
                          <p className="text-xs text-amber-600 dark:text-amber-400">
                            {t.settings.binaryPathChanged}
                          </p>
                        )}
                      </div>
                    </div>
                  </div>
                </Card>
              </TabsContent>

              {/* Permissions Settings */}
              <TabsContent value="permissions" className="space-y-6">
                <Card className="p-6">
                  <div className="space-y-6">
                    <div>
                      <h3 className="text-base font-semibold mb-2">{t.settings.permissionRules}</h3>
                      <p className="text-sm text-muted-foreground mb-4">
                        {t.settings.permissionRulesDesc}
                      </p>
                    </div>

                    {/* Allow Rules */}
                    <div className="space-y-3">
                      <div className="flex items-center justify-between">
                        <Label className="text-sm font-medium text-green-500">
                          {t.settings.allowRules}
                        </Label>
                        <Button
                          variant="outline"
                          size="sm"
                          onClick={() => addPermissionRule("allow")}
                          className="gap-2 hover:border-green-500/50 hover:text-green-500"
                        >
                          <Plus className="h-3 w-3" />
                          {t.settings.addRule}
                        </Button>
                      </div>
                      <div className="space-y-2">
                        {allowRules.length === 0 ? (
                          <p className="text-xs text-muted-foreground py-2">
                            {t.settings.noAllowRules}
                          </p>
                        ) : (
                          allowRules.map((rule) => (
                            <motion.div
                              key={rule.id}
                              initial={{ opacity: 0, x: -20 }}
                              animate={{ opacity: 1, x: 0 }}
                              className="flex items-center gap-2"
                            >
                              <Input
                                placeholder="e.g., Bash(npm run test:*)"
                                value={rule.value}
                                onChange={(e) =>
                                  updatePermissionRule("allow", rule.id, e.target.value)
                                }
                                className="flex-1"
                              />
                              <Button
                                variant="ghost"
                                size="icon"
                                onClick={() => removePermissionRule("allow", rule.id)}
                                className="h-8 w-8"
                              >
                                <Trash2 className="h-4 w-4" />
                              </Button>
                            </motion.div>
                          ))
                        )}
                      </div>
                    </div>

                    {/* Deny Rules */}
                    <div className="space-y-3">
                      <div className="flex items-center justify-between">
                        <Label className="text-sm font-medium text-red-500">
                          {t.settings.denyRules}
                        </Label>
                        <Button
                          variant="outline"
                          size="sm"
                          onClick={() => addPermissionRule("deny")}
                          className="gap-2 hover:border-red-500/50 hover:text-red-500"
                        >
                          <Plus className="h-3 w-3" />
                          {t.settings.addRule}
                        </Button>
                      </div>
                      <div className="space-y-2">
                        {denyRules.length === 0 ? (
                          <p className="text-xs text-muted-foreground py-2">
                            {t.settings.noDenyRules}
                          </p>
                        ) : (
                          denyRules.map((rule) => (
                            <motion.div
                              key={rule.id}
                              initial={{ opacity: 0, x: -20 }}
                              animate={{ opacity: 1, x: 0 }}
                              className="flex items-center gap-2"
                            >
                              <Input
                                placeholder="e.g., Bash(curl:*)"
                                value={rule.value}
                                onChange={(e) =>
                                  updatePermissionRule("deny", rule.id, e.target.value)
                                }
                                className="flex-1"
                              />
                              <Button
                                variant="ghost"
                                size="icon"
                                onClick={() => removePermissionRule("deny", rule.id)}
                                className="h-8 w-8"
                              >
                                <Trash2 className="h-4 w-4" />
                              </Button>
                            </motion.div>
                          ))
                        )}
                      </div>
                    </div>

                    <div className="pt-2 space-y-2">
                      <p className="text-xs text-muted-foreground">
                        <strong>{t.settings.examples}</strong>
                      </p>
                      <ul className="text-xs text-muted-foreground space-y-1 ml-4">
                        <li>
                          •{" "}
                          <code className="px-1 py-0.5 rounded bg-green-500/10 text-green-600 dark:text-green-400">
                            Bash
                          </code>{" "}
                          - {t.settings.allowAllBashCommands}
                        </li>
                        <li>
                          •{" "}
                          <code className="px-1 py-0.5 rounded bg-green-500/10 text-green-600 dark:text-green-400">
                            Bash(npm run build)
                          </code>{" "}
                          - {t.settings.allowExactCommand}
                        </li>
                        <li>
                          •{" "}
                          <code className="px-1 py-0.5 rounded bg-green-500/10 text-green-600 dark:text-green-400">
                            Bash(npm run test:*)
                          </code>{" "}
                          - {t.settings.allowCommandsWithPrefix}
                        </li>
                        <li>
                          •{" "}
                          <code className="px-1 py-0.5 rounded bg-green-500/10 text-green-600 dark:text-green-400">
                            Read(~/.zshrc)
                          </code>{" "}
                          - {t.settings.allowReadingSpecificFile}
                        </li>
                        <li>
                          •{" "}
                          <code className="px-1 py-0.5 rounded bg-green-500/10 text-green-600 dark:text-green-400">
                            Edit(docs/**)
                          </code>{" "}
                          - {t.settings.allowEditingFilesInDocsDirectory}
                        </li>
                      </ul>
                    </div>
                  </div>
                </Card>
              </TabsContent>

              {/* Environment Variables */}
              <TabsContent value="environment" className="space-y-6">
                <Card className="p-6">
                  <div className="space-y-6">
                    <div className="flex items-center justify-between">
                      <div>
<<<<<<< HEAD
                        <h3 className="text-base font-semibold">
                          {t.settings.environmentVariables}
                        </h3>
                        <p className="text-sm text-muted-foreground mt-1">
                          {t.settings.environmentVariablesDesc}
=======
                        <Label className="text-sm font-medium mb-2 block">Claude Code Installation</Label>
                        <p className="text-xs text-muted-foreground mb-4">
                          Select which Claude Code installation to use.
>>>>>>> 90afd6e5
                        </p>
                      </div>
                      <Button variant="outline" size="sm" onClick={addEnvVar} className="gap-2">
                        <Plus className="h-3 w-3" />
                        {t.settings.addVariable}
                      </Button>
                    </div>

                    <div className="space-y-3">
                      {envVars.length === 0 ? (
                        <p className="text-xs text-muted-foreground py-2">
                          {t.settings.noEnvironmentVariables}
                        </p>
                      ) : (
                        envVars.map((envVar) => (
                          <motion.div
                            key={envVar.id}
                            initial={{ opacity: 0, x: -20 }}
                            animate={{ opacity: 1, x: 0 }}
                            className="flex items-center gap-2"
                          >
                            <Input
                              placeholder="KEY"
                              value={envVar.key}
                              onChange={(e) => updateEnvVar(envVar.id, "key", e.target.value)}
                              className="flex-1 font-mono text-sm"
                            />
                            <span className="text-muted-foreground">=</span>
                            <Input
                              placeholder="value"
                              value={envVar.value}
                              onChange={(e) => updateEnvVar(envVar.id, "value", e.target.value)}
                              className="flex-1 font-mono text-sm"
                            />
                            <Button
                              variant="ghost"
                              size="icon"
                              onClick={() => removeEnvVar(envVar.id)}
                              className="h-8 w-8 hover:text-destructive"
                            >
                              <Trash2 className="h-4 w-4" />
                            </Button>
                          </motion.div>
                        ))
                      )}
                    </div>

                    <div className="pt-2 space-y-2">
                      <p className="text-xs text-muted-foreground">
                        <strong>{t.settings.commonVariables}</strong>
                      </p>
                      <ul className="text-xs text-muted-foreground space-y-1 ml-4">
                        <li>
                          •{" "}
                          <code className="px-1 py-0.5 rounded bg-blue-500/10 text-blue-600 dark:text-blue-400">
                            CLAUDE_CODE_ENABLE_TELEMETRY
                          </code>{" "}
                          - {t.settings.enableDisableTelemetry}
                        </li>
                        <li>
                          •{" "}
                          <code className="px-1 py-0.5 rounded bg-blue-500/10 text-blue-600 dark:text-blue-400">
                            ANTHROPIC_MODEL
                          </code>{" "}
                          - {t.settings.customModelName}
                        </li>
                        <li>
                          •{" "}
                          <code className="px-1 py-0.5 rounded bg-blue-500/10 text-blue-600 dark:text-blue-400">
                            DISABLE_COST_WARNINGS
                          </code>{" "}
                          - {t.settings.disableCostWarnings}
                        </li>
                      </ul>
                    </div>
                  </div>
                </Card>
              </TabsContent>
              {/* Advanced Settings */}
              <TabsContent value="advanced" className="space-y-6">
                <Card className="p-6">
                  <div className="space-y-6">
                    <div>
                      <h3 className="text-base font-semibold mb-4">
                        {t.settings.advancedSettings}
                      </h3>
                      <p className="text-sm text-muted-foreground mb-6">
                        {t.settings.advancedSettingsDesc}
                      </p>
                    </div>

                    {/* API Key Helper */}
                    <div className="space-y-2">
                      <Label htmlFor="apiKeyHelper">{t.settings.apiKeyHelper}</Label>
                      <Input
                        id="apiKeyHelper"
                        placeholder="/path/to/generate_api_key.sh"
                        value={settings?.apiKeyHelper?.toString() || ""}
                        onChange={(e) => updateSetting("apiKeyHelper", e.target.value || undefined)}
                      />
                      <p className="text-xs text-muted-foreground">{t.settings.apiKeyHelperDesc}</p>
                    </div>

                    {/* Font Scale */}
                    <div className="space-y-4">
                      <div>
                        <Label className="text-sm font-medium">{t.settings.fontScale}</Label>
                        <p className="text-xs text-muted-foreground mt-1">
                          {t.settings.fontScaleDesc}
                        </p>
                      </div>
                      
                      <div className="space-y-3">
                        <div>
                          <Label htmlFor="fontScale" className="text-sm">
                            {t.settings.fontScale}
                          </Label>
                          <div className="space-y-2 mt-2">
                            {Object.entries(FONT_SCALE_OPTIONS).map(([key, config]) => (
                              <div key={key} className="flex items-center space-x-2">
                                <input
                                  type="radio"
                                  id={`font-${key}`}
                                  name="fontScale"
                                  value={key}
                                  checked={fontScale === key}
                                  onChange={(e) => {
                                    const newScale = e.target.value as FontScale;
                                    setFontScale(newScale);
                                    setFontScaleChanged(true);
                                  }}
                                  className="w-4 h-4 text-primary bg-background border-border focus:ring-ring focus:ring-2"
                                />
                                <div className="flex-1">
                                  <Label htmlFor={`font-${key}`} className="text-sm font-medium">
                                    {t.settings[`fontScale${key.charAt(0).toUpperCase() + key.slice(1).replace('-', '')}` as keyof typeof t.settings]} 
                                    {key !== 'custom' && ` (${config.multiplier}x)`}
                                  </Label>
                                  <p className="text-xs text-muted-foreground">
                                    {t.settings[`fontScale${key.charAt(0).toUpperCase() + key.slice(1).replace('-', '')}Desc` as keyof typeof t.settings]}
                                  </p>
                                </div>
                              </div>
                            ))}
                          </div>
                          
                          {/* Custom multiplier input */}
                          {fontScale === 'custom' && (
                            <div className="mt-4 p-4 border rounded-md bg-muted/50">
                              <Label htmlFor="customMultiplier" className="text-sm font-medium">
                                {t.settings.customMultiplier}
                              </Label>
                              <p className="text-xs text-muted-foreground mb-2">
                                {t.settings.customMultiplierDesc}
                              </p>
                              <div className="flex items-center space-x-2">
                                <Input
                                  id="customMultiplier"
                                  type="number"
                                  min="0.5"
                                  max="3.0"
                                  step="0.1"
                                  value={customMultiplierInput}
                                  onChange={(e) => {
                                    setCustomMultiplierInput(e.target.value);
                                    setFontScaleChanged(true);
                                  }}
                                  placeholder={t.settings.customMultiplierPlaceholder}
                                  className="w-24"
                                />
                                <span className="text-sm text-muted-foreground">x</span>
                              </div>
                              <p className="text-xs text-muted-foreground mt-1">
                                {t.settings.customMultiplierRange}
                              </p>
                            </div>
                          )}
                        </div>
                      </div>
                    </div>

                    {/* Audio Notifications */}
                    <div className="space-y-4">
                      <div>
                        <Label className="text-sm font-medium">{t.settings.audioNotifications}</Label>
                        <p className="text-xs text-muted-foreground mt-1">
                          {t.settings.audioNotificationsDesc}
                        </p>
                      </div>
                      
                      <div className="space-y-3">
                        <div>
                          <Label htmlFor="audioMode" className="text-sm">
                            {t.settings.audioNotificationMode}
                          </Label>
                          <p className="text-xs text-muted-foreground mb-2">
                            {t.settings.audioNotificationModeDesc}
                          </p>
                          <div className="space-y-2">
                            {[
                              { value: "off", label: t.settings.audioModeOff, desc: t.settings.audioModeOffDesc },
                              { value: "on_message", label: t.settings.audioModeOnMessage, desc: t.settings.audioModeOnMessageDesc },
                              { value: "on_queue", label: t.settings.audioModeOnQueue, desc: t.settings.audioModeOnQueueDesc },
                            ].map((option) => (
                              <div key={option.value} className="flex items-start space-x-3">
                                <input
                                  type="radio"
                                  id={`audio-${option.value}`}
                                  name="audioMode"
                                  value={option.value}
                                  checked={audioConfig.mode === option.value}
                                  onChange={(e) => {
                                    setAudioConfig({ mode: e.target.value as AudioNotificationMode });
                                    setAudioConfigChanged(true);
                                  }}
                                  className="mt-1"
                                />
                                <div className="flex-1">
                                  <Label htmlFor={`audio-${option.value}`} className="text-sm font-medium">
                                    {option.label}
                                  </Label>
                                  <p className="text-xs text-muted-foreground">{option.desc}</p>
                                </div>
                              </div>
                            ))}
                          </div>
                        </div>
                        
                        <div className="pt-2">
                          <Label className="text-sm">{t.settings.testAudio}</Label>
                          <p className="text-xs text-muted-foreground mb-2">
                            {t.settings.testAudioDesc}
                          </p>
                          <Button
                            variant="outline"
                            size="sm"
                            onClick={async () => {
                              try {
                                await audioNotificationManager.testNotification();
                              } catch (error) {
                                logger.error("Failed to test audio notification:", error);
                              }
                            }}
                            className="gap-2"
                          >
                            🔊 {t.settings.playTestSound}
                          </Button>
                        </div>
                      </div>
                    </div>

                    {/* Raw JSON Editor */}
                    <div className="space-y-2">
                      <Label>{t.settings.rawSettings}</Label>
                      <div className="p-3 rounded-md bg-muted font-mono text-xs overflow-x-auto whitespace-pre-wrap">
                        <pre>{JSON.stringify(settings, null, 2)}</pre>
                      </div>
                      <p className="text-xs text-muted-foreground">{t.settings.rawSettingsDesc}</p>
                    </div>
                  </div>
                </Card>
              </TabsContent>

              {/* Hooks Settings */}
              <TabsContent value="hooks" className="space-y-6">
                <Card className="p-6">
                  <div className="space-y-4">
                    <div>
                      <h3 className="text-base font-semibold mb-2">{t.settings.userHooks}</h3>
                      <p className="text-sm text-muted-foreground mb-4">
                        {t.settings.userHooksDesc}
                      </p>
                    </div>

                    <HooksEditor
                      key={activeTab}
                      scope="user"
                      className="border-0"
                      hideActions={true}
                      onChange={(hasChanges, getHooks) => {
                        setUserHooksChanged(hasChanges);
                        getUserHooks.current = getHooks;
                      }}
                    />
                  </div>
<<<<<<< HEAD
                </Card>
              </TabsContent>

              {/* Commands Tab */}
              <TabsContent value="commands">
                <Card className="p-6">
                  <SlashCommandsManager className="p-0" />
                </Card>
              </TabsContent>

              {/* Storage Tab */}
              <TabsContent value="storage">
                <StorageTab />
              </TabsContent>
            </Tabs>
          </div>
        )}
=======
                  
                  <HooksEditor
                    key={activeTab}
                    scope="user"
                    className="border-0"
                    hideActions={true}
                    onChange={(hasChanges, getHooks) => {
                      setUserHooksChanged(hasChanges);
                      getUserHooks.current = getHooks;
                    }}
                  />
                </div>
              </Card>
            </TabsContent>
            
            {/* Commands Tab */}
            <TabsContent value="commands">
              <Card className="p-6">
                <SlashCommandsManager className="p-0" />
              </Card>
            </TabsContent>
            
            {/* Storage Tab */}
            <TabsContent value="storage">
              <StorageTab />
            </TabsContent>
            
            {/* Proxy Settings */}
            <TabsContent value="proxy">
              <Card className="p-6">
                <ProxySettings 
                  setToast={setToast}
                  onChange={(hasChanges, _getSettings, save) => {
                    setProxySettingsChanged(hasChanges);
                    saveProxySettings.current = save;
                  }}
                />
              </Card>
            </TabsContent>
            
            {/* Analytics Settings */}
            <TabsContent value="analytics" className="space-y-6">
              <Card className="p-6 space-y-6">
                <div>
                  <div className="flex items-center gap-3 mb-4">
                    <BarChart3 className="h-5 w-5 text-purple-600 dark:text-purple-400" />
                    <h3 className="text-base font-semibold">Analytics Settings</h3>
                  </div>
                  
                  <div className="space-y-6">
                    {/* Analytics Toggle */}
                    <div className="flex items-center justify-between">
                      <div className="space-y-1">
                        <Label htmlFor="analytics-enabled" className="text-base">Enable Analytics</Label>
                        <p className="text-sm text-muted-foreground">
                          Help improve Claudia by sharing anonymous usage data
                        </p>
                      </div>
                      <Switch
                        id="analytics-enabled"
                        checked={analyticsEnabled}
                        onCheckedChange={async (checked) => {
                          if (checked && !analyticsConsented) {
                            setShowAnalyticsConsent(true);
                          } else if (checked) {
                            await analytics.enable();
                            setAnalyticsEnabled(true);
                            trackEvent.settingsChanged('analytics_enabled', true);
                            setToast({ message: "Analytics enabled", type: "success" });
                          } else {
                            await analytics.disable();
                            setAnalyticsEnabled(false);
                            trackEvent.settingsChanged('analytics_enabled', false);
                            setToast({ message: "Analytics disabled", type: "success" });
                          }
                        }}
                      />
                    </div>
                    
                    {/* Privacy Info */}
                    <div className="rounded-lg border border-blue-200 dark:border-blue-900 bg-blue-50 dark:bg-blue-950/20 p-4">
                      <div className="flex gap-3">
                        <Shield className="h-5 w-5 text-blue-600 dark:text-blue-400 flex-shrink-0 mt-0.5" />
                        <div className="space-y-2">
                          <p className="font-medium text-blue-900 dark:text-blue-100">Your privacy is protected</p>
                          <ul className="text-sm text-blue-800 dark:text-blue-200 space-y-1">
                            <li>• No personal information is collected</li>
                            <li>• No file contents, paths, or project names</li>
                            <li>• All data is anonymous with random IDs</li>
                            <li>• You can disable analytics at any time</li>
                          </ul>
                        </div>
                      </div>
                    </div>
                    
                    {/* Data Collection Info */}
                    {analyticsEnabled && (
                      <div className="space-y-4">
                        <div>
                          <h4 className="text-sm font-medium mb-2">What we collect:</h4>
                          <ul className="text-sm text-muted-foreground space-y-1">
                            <li>• Feature usage patterns</li>
                            <li>• Performance metrics</li>
                            <li>• Error reports (without sensitive data)</li>
                            <li>• Session frequency and duration</li>
                          </ul>
                        </div>
                        
                        {/* Delete Data Button */}
                        <div className="pt-4 border-t">
                          <Button
                            variant="destructive"
                            size="sm"
                            onClick={async () => {
                              await analytics.deleteAllData();
                              setAnalyticsEnabled(false);
                              setAnalyticsConsented(false);
                              setToast({ message: "All analytics data deleted", type: "success" });
                            }}
                          >
                            <Trash className="mr-2 h-4 w-4" />
                            Delete All Analytics Data
                          </Button>
                        </div>
                      </div>
                    )}
                  </div>
                </div>
              </Card>
            </TabsContent>
          </Tabs>
        </div>
      )}
>>>>>>> 90afd6e5
      </div>

      {/* Toast Notification */}
      <ToastContainer>
        {toast && (
          <Toast message={toast.message} type={toast.type} onDismiss={() => setToast(null)} />
        )}
      </ToastContainer>
      
      {/* Analytics Consent Dialog */}
      <AnalyticsConsent
        open={showAnalyticsConsent}
        onOpenChange={setShowAnalyticsConsent}
        onComplete={async () => {
          await loadAnalyticsSettings();
          setShowAnalyticsConsent(false);
        }}
      />
    </div>
  );
};<|MERGE_RESOLUTION|>--- conflicted
+++ resolved
@@ -1,62 +1,50 @@
 import React, { useState, useEffect, useCallback } from "react";
 import { motion, AnimatePresence } from "framer-motion";
-<<<<<<< HEAD
-import { ArrowLeft, Plus, Trash2, Save, AlertCircle, Loader2 } from "lucide-react";
-=======
-import { 
-  ArrowLeft, 
-  Plus, 
-  Trash2, 
-  Save, 
+import {
+  ArrowLeft,
+  Plus,
+  Trash2,
+  Save,
   AlertCircle,
   Loader2,
   BarChart3,
   Shield,
   Trash,
 } from "lucide-react";
->>>>>>> 90afd6e5
 import { Button } from "@/components/ui/button";
 import { Input } from "@/components/ui/input";
 import { Label } from "@/components/ui/label";
 import { Switch } from "@/components/ui/switch";
 import { Card } from "@/components/ui/card";
 import { Tabs, TabsList, TabsTrigger, TabsContent } from "@/components/ui/tabs";
-<<<<<<< HEAD
-import { api, type ClaudeSettings, type ClaudeInstallation } from "@/lib/api";
-import { useI18n } from "@/lib/i18n";
-=======
 import { Select, SelectContent, SelectItem, SelectTrigger, SelectValue } from "@/components/ui/select";
-import { 
-  api, 
+import {
+  api,
   type ClaudeSettings,
   type ClaudeInstallation
 } from "@/lib/api";
->>>>>>> 90afd6e5
+import { useI18n } from "@/lib/i18n";
 import { cn } from "@/lib/utils";
 import { Toast, ToastContainer } from "@/components/ui/toast";
 import { ClaudeVersionSelector } from "./ClaudeVersionSelector";
 import { StorageTab } from "./StorageTab";
 import { HooksEditor } from "./HooksEditor";
 import { SlashCommandsManager } from "./SlashCommandsManager";
-<<<<<<< HEAD
-import { logger } from "@/lib/logger";
-import { handleError, handleApiError } from "@/lib/errorHandler";
-import { 
-  audioNotificationManager, 
-  loadAudioConfigFromLocalStorage, 
-  saveAudioConfigToLocalStorage,
-  loadAudioConfigFromSettings,
-  type AudioNotificationConfig,
-  type AudioNotificationMode 
-} from "@/lib/audioNotification";
-import { fontScaleManager, FONT_SCALE_OPTIONS, type FontScale } from "@/lib/fontScale";
-=======
 import { ProxySettings } from "./ProxySettings";
 import { AnalyticsConsent } from "./AnalyticsConsent";
 import { useTheme, useTrackEvent } from "@/hooks";
 import { analytics } from "@/lib/analytics";
-
->>>>>>> 90afd6e5
+import { logger } from "@/lib/logger";
+import { handleError, handleApiError } from "@/lib/errorHandler";
+import {
+  audioNotificationManager,
+  loadAudioConfigFromLocalStorage,
+  saveAudioConfigToLocalStorage,
+  loadAudioConfigFromSettings,
+  type AudioNotificationConfig,
+  type AudioNotificationMode
+} from "@/lib/audioNotification";
+import { fontScaleManager, FONT_SCALE_OPTIONS, type FontScale } from "@/lib/fontScale";
 interface SettingsProps {
   /**
    * Callback to go back to the main view
@@ -123,39 +111,31 @@
   // Audio notification state
   const [audioConfig, setAudioConfig] = useState<AudioNotificationConfig>({ mode: "off" });
   const [audioConfigChanged, setAudioConfigChanged] = useState(false);
-  
+
   // Font scale state
   const [fontScale, setFontScale] = useState<FontScale>(fontScaleManager.getCurrentScale());
   const [customMultiplierInput, setCustomMultiplierInput] = useState<string>(fontScaleManager.getCustomMultiplier().toString());
   const [fontScaleChanged, setFontScaleChanged] = useState(false);
-  
-<<<<<<< HEAD
+
   const getUserHooks = React.useRef<(() => unknown) | null>(null);
 
-=======
   // Theme hook
   const { theme, setTheme, customColors, setCustomColors } = useTheme();
-  
+
   // Proxy state
   const [proxySettingsChanged, setProxySettingsChanged] = useState(false);
   const saveProxySettings = React.useRef<(() => Promise<void>) | null>(null);
-  
+
   // Analytics state
   const [analyticsEnabled, setAnalyticsEnabled] = useState(false);
   const [analyticsConsented, setAnalyticsConsented] = useState(false);
   const [showAnalyticsConsent, setShowAnalyticsConsent] = useState(false);
   const trackEvent = useTrackEvent();
-  
->>>>>>> 90afd6e5
   // Load settings on mount
   useEffect(() => {
     loadSettings();
     loadClaudeBinaryPath();
-<<<<<<< HEAD
-    // eslint-disable-next-line react-hooks/exhaustive-deps
-=======
     loadAnalyticsSettings();
->>>>>>> 90afd6e5
   }, []);
 
   /**
@@ -247,7 +227,7 @@
           saveAudioConfigToLocalStorage(legacyConfig);
           logger.debug("Migrated audio config from Claude settings to localStorage");
         }
-        
+
         // Load from localStorage
         const audioConfig = loadAudioConfigFromLocalStorage();
         setAudioConfig(audioConfig);
@@ -285,20 +265,6 @@
       const updatedSettings: ClaudeSettings = {
         ...settings,
         permissions: {
-<<<<<<< HEAD
-          allow: allowRules.map((rule) => rule.value).filter((v) => v.trim()),
-          deny: denyRules.map((rule) => rule.value).filter((v) => v.trim()),
-        },
-        env: envVars.reduce(
-          (acc, { key, value }) => {
-            if (key.trim() && value.trim()) {
-              acc[key] = value;
-            }
-            return acc;
-          },
-          {} as Record<string, string>
-        ),
-=======
           allow: allowRules.map(rule => rule.value).filter(v => v && String(v).trim()),
           deny: denyRules.map(rule => rule.value).filter(v => v && String(v).trim()),
         },
@@ -308,7 +274,6 @@
           }
           return acc;
         }, {} as Record<string, string>),
->>>>>>> 90afd6e5
       };
 
       // Save audio notification config to localStorage (independent of Claude settings)
@@ -369,17 +334,13 @@
         setUserHooksChanged(false);
       }
 
-<<<<<<< HEAD
-      setToast({ message: t.settings.settingsSavedSuccessfully, type: "success" });
-=======
       // Save proxy settings if changed
       if (proxySettingsChanged && saveProxySettings.current) {
         await saveProxySettings.current();
         setProxySettingsChanged(false);
       }
 
-      setToast({ message: "Settings saved successfully!", type: "success" });
->>>>>>> 90afd6e5
+      setToast({ message: t.settings.settingsSavedSuccessfully, type: "success" });
     } catch (err) {
       await handleError("Failed to save settings:", { context: err });
       setError("Failed to save settings.");
@@ -535,7 +496,6 @@
             size="sm"
             className="gap-2 bg-primary hover:bg-primary/90"
           >
-<<<<<<< HEAD
             {saving ? (
               <>
                 <Loader2 className="h-4 w-4 animate-spin" />
@@ -573,7 +533,7 @@
         ) : (
           <div className="flex-1 overflow-y-auto p-4">
             <Tabs value={activeTab} onValueChange={setActiveTab} className="w-full">
-              <TabsList className="grid grid-cols-7 w-full">
+              <TabsList className="grid grid-cols-9 w-full">
                 <TabsTrigger value="general">{t.settings.general}</TabsTrigger>
                 <TabsTrigger value="permissions">{t.settings.permissions}</TabsTrigger>
                 <TabsTrigger value="environment">{t.settings.environment}</TabsTrigger>
@@ -581,6 +541,8 @@
                 <TabsTrigger value="hooks">{t.settings.hooks}</TabsTrigger>
                 <TabsTrigger value="commands">{t.settings.commands}</TabsTrigger>
                 <TabsTrigger value="storage">{t.settings.storage}</TabsTrigger>
+                <TabsTrigger value="proxy">Proxy</TabsTrigger>
+                <TabsTrigger value="analytics">Analytics</TabsTrigger>
               </TabsList>
 
               {/* General Settings */}
@@ -590,6 +552,155 @@
                     <h3 className="text-base font-semibold mb-4">{t.settings.generalSettings}</h3>
 
                     <div className="space-y-4">
+                      {/* Theme Selector */}
+                      <div className="space-y-2">
+                        <Label htmlFor="theme">Theme</Label>
+                        <Select
+                          value={theme}
+                          onValueChange={(value) => setTheme(value as any)}
+                        >
+                          <SelectTrigger id="theme" className="w-full">
+                            <SelectValue placeholder="Select a theme" />
+                          </SelectTrigger>
+                          <SelectContent>
+                            <SelectItem value="dark">Dark</SelectItem>
+                            <SelectItem value="gray">Gray</SelectItem>
+                            <SelectItem value="light">Light</SelectItem>
+                            <SelectItem value="custom">Custom</SelectItem>
+                          </SelectContent>
+                        </Select>
+                        <p className="text-xs text-muted-foreground">
+                          Choose your preferred color theme for the interface
+                        </p>
+                      </div>
+
+                      {/* Custom Color Editor */}
+                      {theme === 'custom' && (
+                        <div className="space-y-4 p-4 border rounded-lg bg-muted/20">
+                          <h4 className="text-sm font-medium">Custom Theme Colors</h4>
+
+                          <div className="grid grid-cols-2 gap-4">
+                            {/* Background Color */}
+                            <div className="space-y-2">
+                              <Label htmlFor="color-background" className="text-xs">Background</Label>
+                              <div className="flex gap-2">
+                                <Input
+                                  id="color-background"
+                                  type="text"
+                                  value={customColors.background}
+                                  onChange={(e) => setCustomColors({ background: e.target.value })}
+                                  placeholder="oklch(0.12 0.01 240)"
+                                  className="font-mono text-xs"
+                                />
+                                <div
+                                  className="w-10 h-10 rounded border"
+                                  style={{ backgroundColor: customColors.background }}
+                                />
+                              </div>
+                            </div>
+
+                            {/* Foreground Color */}
+                            <div className="space-y-2">
+                              <Label htmlFor="color-foreground" className="text-xs">Foreground</Label>
+                              <div className="flex gap-2">
+                                <Input
+                                  id="color-foreground"
+                                  type="text"
+                                  value={customColors.foreground}
+                                  onChange={(e) => setCustomColors({ foreground: e.target.value })}
+                                  placeholder="oklch(0.98 0.01 240)"
+                                  className="font-mono text-xs"
+                                />
+                                <div
+                                  className="w-10 h-10 rounded border"
+                                  style={{ backgroundColor: customColors.foreground }}
+                                />
+                              </div>
+                            </div>
+
+                            {/* Primary Color */}
+                            <div className="space-y-2">
+                              <Label htmlFor="color-primary" className="text-xs">Primary</Label>
+                              <div className="flex gap-2">
+                                <Input
+                                  id="color-primary"
+                                  type="text"
+                                  value={customColors.primary}
+                                  onChange={(e) => setCustomColors({ primary: e.target.value })}
+                                  placeholder="oklch(0.98 0.01 240)"
+                                  className="font-mono text-xs"
+                                />
+                                <div
+                                  className="w-10 h-10 rounded border"
+                                  style={{ backgroundColor: customColors.primary }}
+                                />
+                              </div>
+                            </div>
+
+                            {/* Card Color */}
+                            <div className="space-y-2">
+                              <Label htmlFor="color-card" className="text-xs">Card</Label>
+                              <div className="flex gap-2">
+                                <Input
+                                  id="color-card"
+                                  type="text"
+                                  value={customColors.card}
+                                  onChange={(e) => setCustomColors({ card: e.target.value })}
+                                  placeholder="oklch(0.14 0.01 240)"
+                                  className="font-mono text-xs"
+                                />
+                                <div
+                                  className="w-10 h-10 rounded border"
+                                  style={{ backgroundColor: customColors.card }}
+                                />
+                              </div>
+                            </div>
+
+                            {/* Accent Color */}
+                            <div className="space-y-2">
+                              <Label htmlFor="color-accent" className="text-xs">Accent</Label>
+                              <div className="flex gap-2">
+                                <Input
+                                  id="color-accent"
+                                  type="text"
+                                  value={customColors.accent}
+                                  onChange={(e) => setCustomColors({ accent: e.target.value })}
+                                  placeholder="oklch(0.16 0.01 240)"
+                                  className="font-mono text-xs"
+                                />
+                                <div
+                                  className="w-10 h-10 rounded border"
+                                  style={{ backgroundColor: customColors.accent }}
+                                />
+                              </div>
+                            </div>
+
+                            {/* Destructive Color */}
+                            <div className="space-y-2">
+                              <Label htmlFor="color-destructive" className="text-xs">Destructive</Label>
+                              <div className="flex gap-2">
+                                <Input
+                                  id="color-destructive"
+                                  type="text"
+                                  value={customColors.destructive}
+                                  onChange={(e) => setCustomColors({ destructive: e.target.value })}
+                                  placeholder="oklch(0.6 0.2 25)"
+                                  className="font-mono text-xs"
+                                />
+                                <div
+                                  className="w-10 h-10 rounded border"
+                                  style={{ backgroundColor: customColors.destructive }}
+                                />
+                              </div>
+                            </div>
+                          </div>
+
+                          <p className="text-xs text-muted-foreground">
+                            Use CSS color values (hex, rgb, oklch, etc.). Changes apply immediately.
+                          </p>
+                        </div>
+                      )}
+
                       {/* Include Co-authored By */}
                       <div className="flex items-center justify-between">
                         <div className="space-y-0.5 flex-1">
@@ -635,167 +746,7 @@
                             const value = e.target.value ? parseInt(e.target.value) : undefined;
                             updateSetting("cleanupPeriodDays", value);
                           }}
-                        />
-=======
-            <AlertCircle className="h-4 w-4" />
-            {error}
-          </motion.div>
-        )}
-      </AnimatePresence>
-      
-      {/* Content */}
-      {loading ? (
-        <div className="flex-1 flex items-center justify-center">
-          <Loader2 className="h-8 w-8 animate-spin text-muted-foreground" />
-        </div>
-      ) : (
-        <div className="flex-1 overflow-y-auto p-4">
-          <Tabs value={activeTab} onValueChange={setActiveTab} className="w-full">
-            <TabsList className="grid grid-cols-9 w-full">
-              <TabsTrigger value="general">General</TabsTrigger>
-              <TabsTrigger value="permissions">Permissions</TabsTrigger>
-              <TabsTrigger value="environment">Environment</TabsTrigger>
-              <TabsTrigger value="advanced">Advanced</TabsTrigger>
-              <TabsTrigger value="hooks">Hooks</TabsTrigger>
-              <TabsTrigger value="commands">Commands</TabsTrigger>
-              <TabsTrigger value="storage">Storage</TabsTrigger>
-              <TabsTrigger value="proxy">Proxy</TabsTrigger>
-              <TabsTrigger value="analytics">Analytics</TabsTrigger>
-            </TabsList>
-            
-            {/* General Settings */}
-            <TabsContent value="general" className="space-y-6">
-              <Card className="p-6 space-y-6">
-                <div>
-                  <h3 className="text-base font-semibold mb-4">General Settings</h3>
-                  
-                  <div className="space-y-4">
-                    {/* Theme Selector */}
-                    <div className="space-y-2">
-                      <Label htmlFor="theme">Theme</Label>
-                      <Select
-                        value={theme}
-                        onValueChange={(value) => setTheme(value as any)}
-                      >
-                        <SelectTrigger id="theme" className="w-full">
-                          <SelectValue placeholder="Select a theme" />
-                        </SelectTrigger>
-                        <SelectContent>
-                          <SelectItem value="dark">Dark</SelectItem>
-                          <SelectItem value="gray">Gray</SelectItem>
-                          <SelectItem value="light">Light</SelectItem>
-                          <SelectItem value="custom">Custom</SelectItem>
-                        </SelectContent>
-                      </Select>
-                      <p className="text-xs text-muted-foreground">
-                        Choose your preferred color theme for the interface
-                      </p>
-                    </div>
-                    
-                    {/* Custom Color Editor */}
-                    {theme === 'custom' && (
-                      <div className="space-y-4 p-4 border rounded-lg bg-muted/20">
-                        <h4 className="text-sm font-medium">Custom Theme Colors</h4>
-                        
-                        <div className="grid grid-cols-2 gap-4">
-                          {/* Background Color */}
-                          <div className="space-y-2">
-                            <Label htmlFor="color-background" className="text-xs">Background</Label>
-                            <div className="flex gap-2">
-                              <Input
-                                id="color-background"
-                                type="text"
-                                value={customColors.background}
-                                onChange={(e) => setCustomColors({ background: e.target.value })}
-                                placeholder="oklch(0.12 0.01 240)"
-                                className="font-mono text-xs"
-                              />
-                              <div 
-                                className="w-10 h-10 rounded border"
-                                style={{ backgroundColor: customColors.background }}
-                              />
-                            </div>
-                          </div>
-                          
-                          {/* Foreground Color */}
-                          <div className="space-y-2">
-                            <Label htmlFor="color-foreground" className="text-xs">Foreground</Label>
-                            <div className="flex gap-2">
-                              <Input
-                                id="color-foreground"
-                                type="text"
-                                value={customColors.foreground}
-                                onChange={(e) => setCustomColors({ foreground: e.target.value })}
-                                placeholder="oklch(0.98 0.01 240)"
-                                className="font-mono text-xs"
-                              />
-                              <div 
-                                className="w-10 h-10 rounded border"
-                                style={{ backgroundColor: customColors.foreground }}
-                              />
-                            </div>
-                          </div>
-                          
-                          {/* Primary Color */}
-                          <div className="space-y-2">
-                            <Label htmlFor="color-primary" className="text-xs">Primary</Label>
-                            <div className="flex gap-2">
-                              <Input
-                                id="color-primary"
-                                type="text"
-                                value={customColors.primary}
-                                onChange={(e) => setCustomColors({ primary: e.target.value })}
-                                placeholder="oklch(0.98 0.01 240)"
-                                className="font-mono text-xs"
-                              />
-                              <div 
-                                className="w-10 h-10 rounded border"
-                                style={{ backgroundColor: customColors.primary }}
-                              />
-                            </div>
-                          </div>
-                          
-                          {/* Card Color */}
-                          <div className="space-y-2">
-                            <Label htmlFor="color-card" className="text-xs">Card</Label>
-                            <div className="flex gap-2">
-                              <Input
-                                id="color-card"
-                                type="text"
-                                value={customColors.card}
-                                onChange={(e) => setCustomColors({ card: e.target.value })}
-                                placeholder="oklch(0.14 0.01 240)"
-                                className="font-mono text-xs"
-                              />
-                              <div 
-                                className="w-10 h-10 rounded border"
-                                style={{ backgroundColor: customColors.card }}
-                              />
-                            </div>
-                          </div>
-                          
-                          {/* Accent Color */}
-                          <div className="space-y-2">
-                            <Label htmlFor="color-accent" className="text-xs">Accent</Label>
-                            <div className="flex gap-2">
-                              <Input
-                                id="color-accent"
-                                type="text"
-                                value={customColors.accent}
-                                onChange={(e) => setCustomColors({ accent: e.target.value })}
-                                placeholder="oklch(0.16 0.01 240)"
-                                className="font-mono text-xs"
-                              />
-                              <div 
-                                className="w-10 h-10 rounded border"
-                                style={{ backgroundColor: customColors.accent }}
-                              />
-                            </div>
-                          </div>
-                          
-                          {/* Destructive Color */}
-                          <div className="space-y-2">
-                            <Label htmlFor="color-destructive" className="text-xs">Destructive</Label>
+                        /> <Label htmlFor="color-destructive" className="text-xs">Destructive</Label>
                             <div className="flex gap-2">
                               <Input
                                 id="color-destructive"
@@ -805,25 +756,20 @@
                                 placeholder="oklch(0.6 0.2 25)"
                                 className="font-mono text-xs"
                               />
-                              <div 
+                              <div
                                 className="w-10 h-10 rounded border"
                                 style={{ backgroundColor: customColors.destructive }}
                               />
                             </div>
                           </div>
                         </div>
-                        
+
                         <p className="text-xs text-muted-foreground">
                           Use CSS color values (hex, rgb, oklch, etc.). Changes apply immediately.
                         </p>
                       </div>
                     )}
-                    
-                    {/* Include Co-authored By */}
-                    <div className="flex items-center justify-between">
-                      <div className="space-y-0.5 flex-1">
-                        <Label htmlFor="coauthored">Include "Co-authored by Claude"</Label>
->>>>>>> 90afd6e5
+
                         <p className="text-xs text-muted-foreground">
                           {t.settings.chatRetentionDesc}
                         </p>
@@ -1019,17 +965,11 @@
                   <div className="space-y-6">
                     <div className="flex items-center justify-between">
                       <div>
-<<<<<<< HEAD
                         <h3 className="text-base font-semibold">
                           {t.settings.environmentVariables}
                         </h3>
                         <p className="text-sm text-muted-foreground mt-1">
                           {t.settings.environmentVariablesDesc}
-=======
-                        <Label className="text-sm font-medium mb-2 block">Claude Code Installation</Label>
-                        <p className="text-xs text-muted-foreground mb-4">
-                          Select which Claude Code installation to use.
->>>>>>> 90afd6e5
                         </p>
                       </div>
                       <Button variant="outline" size="sm" onClick={addEnvVar} className="gap-2">
@@ -1133,6 +1073,27 @@
                       <p className="text-xs text-muted-foreground">{t.settings.apiKeyHelperDesc}</p>
                     </div>
 
+                    {/* Claude Code Installation */}
+                    <div className="space-y-4">
+                      <div>
+                        <Label className="text-sm font-medium mb-2 block">
+                          {t.settings.claudeInstallation}
+                        </Label>
+                        <p className="text-xs text-muted-foreground mb-4">
+                          {t.settings.claudeInstallationDesc}
+                        </p>
+                      </div>
+                      <ClaudeVersionSelector
+                        selectedPath={currentBinaryPath}
+                        onSelect={handleClaudeInstallationSelect}
+                      />
+                      {binaryPathChanged && (
+                        <p className="text-xs text-amber-600 dark:text-amber-400">
+                          {t.settings.binaryPathChanged}
+                        </p>
+                      )}
+                    </div>
+
                     {/* Font Scale */}
                     <div className="space-y-4">
                       <div>
@@ -1141,7 +1102,7 @@
                           {t.settings.fontScaleDesc}
                         </p>
                       </div>
-                      
+
                       <div className="space-y-3">
                         <div>
                           <Label htmlFor="fontScale" className="text-sm">
@@ -1165,7 +1126,7 @@
                                 />
                                 <div className="flex-1">
                                   <Label htmlFor={`font-${key}`} className="text-sm font-medium">
-                                    {t.settings[`fontScale${key.charAt(0).toUpperCase() + key.slice(1).replace('-', '')}` as keyof typeof t.settings]} 
+                                    {t.settings[`fontScale${key.charAt(0).toUpperCase() + key.slice(1).replace('-', '')}` as keyof typeof t.settings]}
                                     {key !== 'custom' && ` (${config.multiplier}x)`}
                                   </Label>
                                   <p className="text-xs text-muted-foreground">
@@ -1175,7 +1136,7 @@
                               </div>
                             ))}
                           </div>
-                          
+
                           {/* Custom multiplier input */}
                           {fontScale === 'custom' && (
                             <div className="mt-4 p-4 border rounded-md bg-muted/50">
@@ -1219,7 +1180,7 @@
                           {t.settings.audioNotificationsDesc}
                         </p>
                       </div>
-                      
+
                       <div className="space-y-3">
                         <div>
                           <Label htmlFor="audioMode" className="text-sm">
@@ -1257,7 +1218,7 @@
                             ))}
                           </div>
                         </div>
-                        
+
                         <div className="pt-2">
                           <Label className="text-sm">{t.settings.testAudio}</Label>
                           <p className="text-xs text-muted-foreground mb-2">
@@ -1315,7 +1276,6 @@
                       }}
                     />
                   </div>
-<<<<<<< HEAD
                 </Card>
               </TabsContent>
 
@@ -1330,144 +1290,113 @@
               <TabsContent value="storage">
                 <StorageTab />
               </TabsContent>
+
+              {/* Proxy Settings */}
+              <TabsContent value="proxy">
+                <Card className="p-6">
+                  <ProxySettings
+                    setToast={setToast}
+                    onChange={(hasChanges, _getSettings, save) => {
+                      setProxySettingsChanged(hasChanges);
+                      saveProxySettings.current = save;
+                    }}
+                  />
+                </Card>
+              </TabsContent>
+
+              {/* Analytics Settings */}
+              <TabsContent value="analytics" className="space-y-6">
+                <Card className="p-6 space-y-6">
+                  <div>
+                    <div className="flex items-center gap-3 mb-4">
+                      <BarChart3 className="h-5 w-5 text-purple-600 dark:text-purple-400" />
+                      <h3 className="text-base font-semibold">Analytics Settings</h3>
+                    </div>
+
+                    <div className="space-y-6">
+                      {/* Analytics Toggle */}
+                      <div className="flex items-center justify-between">
+                        <div className="space-y-1">
+                          <Label htmlFor="analytics-enabled" className="text-base">Enable Analytics</Label>
+                          <p className="text-sm text-muted-foreground">
+                            Help improve Claudia by sharing anonymous usage data
+                          </p>
+                        </div>
+                        <Switch
+                          id="analytics-enabled"
+                          checked={analyticsEnabled}
+                          onCheckedChange={async (checked) => {
+                            if (checked && !analyticsConsented) {
+                              setShowAnalyticsConsent(true);
+                            } else if (checked) {
+                              await analytics.enable();
+                              setAnalyticsEnabled(true);
+                              trackEvent.settingsChanged('analytics_enabled', true);
+                              setToast({ message: "Analytics enabled", type: "success" });
+                            } else {
+                              await analytics.disable();
+                              setAnalyticsEnabled(false);
+                              trackEvent.settingsChanged('analytics_enabled', false);
+                              setToast({ message: "Analytics disabled", type: "success" });
+                            }
+                          }}
+                        />
+                      </div>
+
+                      {/* Privacy Info */}
+                      <div className="rounded-lg border border-blue-200 dark:border-blue-900 bg-blue-50 dark:bg-blue-950/20 p-4">
+                        <div className="flex gap-3">
+                          <Shield className="h-5 w-5 text-blue-600 dark:text-blue-400 flex-shrink-0 mt-0.5" />
+                          <div className="space-y-2">
+                            <p className="font-medium text-blue-900 dark:text-blue-100">Your privacy is protected</p>
+                            <ul className="text-sm text-blue-800 dark:text-blue-200 space-y-1">
+                              <li>• No personal information is collected</li>
+                              <li>• No file contents, paths, or project names</li>
+                              <li>• All data is anonymous with random IDs</li>
+                              <li>• You can disable analytics at any time</li>
+                            </ul>
+                          </div>
+                        </div>
+                      </div>
+
+                      {/* Data Collection Info */}
+                      {analyticsEnabled && (
+                        <div className="space-y-4">
+                          <div>
+                            <h4 className="text-sm font-medium mb-2">What we collect:</h4>
+                            <ul className="text-sm text-muted-foreground space-y-1">
+                              <li>• Feature usage patterns</li>
+                              <li>• Performance metrics</li>
+                              <li>• Error reports (without sensitive data)</li>
+                              <li>• Session frequency and duration</li>
+                            </ul>
+                          </div>
+
+                          {/* Delete Data Button */}
+                          <div className="pt-4 border-t">
+                            <Button
+                              variant="destructive"
+                              size="sm"
+                              onClick={async () => {
+                                await analytics.deleteAllData();
+                                setAnalyticsEnabled(false);
+                                setAnalyticsConsented(false);
+                                setToast({ message: "All analytics data deleted", type: "success" });
+                              }}
+                            >
+                              <Trash className="mr-2 h-4 w-4" />
+                              Delete All Analytics Data
+                            </Button>
+                          </div>
+                        </div>
+                      )}
+                    </div>
+                  </div>
+                </Card>
+              </TabsContent>
             </Tabs>
           </div>
         )}
-=======
-                  
-                  <HooksEditor
-                    key={activeTab}
-                    scope="user"
-                    className="border-0"
-                    hideActions={true}
-                    onChange={(hasChanges, getHooks) => {
-                      setUserHooksChanged(hasChanges);
-                      getUserHooks.current = getHooks;
-                    }}
-                  />
-                </div>
-              </Card>
-            </TabsContent>
-            
-            {/* Commands Tab */}
-            <TabsContent value="commands">
-              <Card className="p-6">
-                <SlashCommandsManager className="p-0" />
-              </Card>
-            </TabsContent>
-            
-            {/* Storage Tab */}
-            <TabsContent value="storage">
-              <StorageTab />
-            </TabsContent>
-            
-            {/* Proxy Settings */}
-            <TabsContent value="proxy">
-              <Card className="p-6">
-                <ProxySettings 
-                  setToast={setToast}
-                  onChange={(hasChanges, _getSettings, save) => {
-                    setProxySettingsChanged(hasChanges);
-                    saveProxySettings.current = save;
-                  }}
-                />
-              </Card>
-            </TabsContent>
-            
-            {/* Analytics Settings */}
-            <TabsContent value="analytics" className="space-y-6">
-              <Card className="p-6 space-y-6">
-                <div>
-                  <div className="flex items-center gap-3 mb-4">
-                    <BarChart3 className="h-5 w-5 text-purple-600 dark:text-purple-400" />
-                    <h3 className="text-base font-semibold">Analytics Settings</h3>
-                  </div>
-                  
-                  <div className="space-y-6">
-                    {/* Analytics Toggle */}
-                    <div className="flex items-center justify-between">
-                      <div className="space-y-1">
-                        <Label htmlFor="analytics-enabled" className="text-base">Enable Analytics</Label>
-                        <p className="text-sm text-muted-foreground">
-                          Help improve Claudia by sharing anonymous usage data
-                        </p>
-                      </div>
-                      <Switch
-                        id="analytics-enabled"
-                        checked={analyticsEnabled}
-                        onCheckedChange={async (checked) => {
-                          if (checked && !analyticsConsented) {
-                            setShowAnalyticsConsent(true);
-                          } else if (checked) {
-                            await analytics.enable();
-                            setAnalyticsEnabled(true);
-                            trackEvent.settingsChanged('analytics_enabled', true);
-                            setToast({ message: "Analytics enabled", type: "success" });
-                          } else {
-                            await analytics.disable();
-                            setAnalyticsEnabled(false);
-                            trackEvent.settingsChanged('analytics_enabled', false);
-                            setToast({ message: "Analytics disabled", type: "success" });
-                          }
-                        }}
-                      />
-                    </div>
-                    
-                    {/* Privacy Info */}
-                    <div className="rounded-lg border border-blue-200 dark:border-blue-900 bg-blue-50 dark:bg-blue-950/20 p-4">
-                      <div className="flex gap-3">
-                        <Shield className="h-5 w-5 text-blue-600 dark:text-blue-400 flex-shrink-0 mt-0.5" />
-                        <div className="space-y-2">
-                          <p className="font-medium text-blue-900 dark:text-blue-100">Your privacy is protected</p>
-                          <ul className="text-sm text-blue-800 dark:text-blue-200 space-y-1">
-                            <li>• No personal information is collected</li>
-                            <li>• No file contents, paths, or project names</li>
-                            <li>• All data is anonymous with random IDs</li>
-                            <li>• You can disable analytics at any time</li>
-                          </ul>
-                        </div>
-                      </div>
-                    </div>
-                    
-                    {/* Data Collection Info */}
-                    {analyticsEnabled && (
-                      <div className="space-y-4">
-                        <div>
-                          <h4 className="text-sm font-medium mb-2">What we collect:</h4>
-                          <ul className="text-sm text-muted-foreground space-y-1">
-                            <li>• Feature usage patterns</li>
-                            <li>• Performance metrics</li>
-                            <li>• Error reports (without sensitive data)</li>
-                            <li>• Session frequency and duration</li>
-                          </ul>
-                        </div>
-                        
-                        {/* Delete Data Button */}
-                        <div className="pt-4 border-t">
-                          <Button
-                            variant="destructive"
-                            size="sm"
-                            onClick={async () => {
-                              await analytics.deleteAllData();
-                              setAnalyticsEnabled(false);
-                              setAnalyticsConsented(false);
-                              setToast({ message: "All analytics data deleted", type: "success" });
-                            }}
-                          >
-                            <Trash className="mr-2 h-4 w-4" />
-                            Delete All Analytics Data
-                          </Button>
-                        </div>
-                      </div>
-                    )}
-                  </div>
-                </div>
-              </Card>
-            </TabsContent>
-          </Tabs>
-        </div>
-      )}
->>>>>>> 90afd6e5
       </div>
 
       {/* Toast Notification */}
@@ -1476,7 +1405,7 @@
           <Toast message={toast.message} type={toast.type} onDismiss={() => setToast(null)} />
         )}
       </ToastContainer>
-      
+
       {/* Analytics Consent Dialog */}
       <AnalyticsConsent
         open={showAnalyticsConsent}
